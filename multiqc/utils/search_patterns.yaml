--- conflicted
+++ resolved
@@ -168,17 +168,11 @@
     - "HiC-Pro"
   shared: true
 busco:
-<<<<<<< HEAD
-    fn: 'short_summary*'
-    contents: 'BUSCO version is:'
-    num_lines: 1
+  fn: "short_summary*"
+  contents: "BUSCO version is:"
+  num_lines: 1
 bustools:
     fn: '*inspect.json'
-=======
-  fn: "short_summary*"
-  contents: "BUSCO version is:"
-  num_lines: 1
->>>>>>> 5c18329d
 custom_content:
   fn_re: '.+_mqc\.(yaml|yml|json|txt|csv|tsv|log|out|png|jpg|jpeg|html)'
 clipandmerge:
