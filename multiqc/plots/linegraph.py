#!/usr/bin/env python

""" MultiQC functions to plot a linegraph """

from __future__ import print_function, division
from collections import OrderedDict
import base64
import inspect
import io
import logging
import os
import random
import re
import sys

from multiqc.utils import config, report, util_functions

logger = logging.getLogger(__name__)

try:
    # Import matplot lib but avoid default X environment
    import matplotlib

    matplotlib.use("Agg")
    import matplotlib.pyplot as plt

    logger.debug("Using matplotlib version {}".format(matplotlib.__version__))
except Exception as e:
    # MatPlotLib can break in a variety of ways. Fake an error message and continue without it if so.
    # The lack of the library will be handled when plots are attempted
    print("##### ERROR! MatPlotLib library could not be loaded!    #####", file=sys.stderr)
    print("##### Flat plots will instead be plotted as interactive #####", file=sys.stderr)
    print(e)

letters = "abcdefghijklmnopqrstuvwxyz"

# Load the template so that we can access its configuration
# Do this lazily to mitigate import-spaghetti when running unit tests
_template_mod = None


def get_template_mod():
    global _template_mod
    if not _template_mod:
        _template_mod = config.avail_templates[config.template].load()
    return _template_mod


def plot(data, pconfig=None):
    """Plot a line graph with X,Y data.
    :param data: 2D dict, first keys as sample names, then x:y data pairs
    :param pconfig: optional dict with config key:value pairs. See CONTRIBUTING.md
    :return: HTML and JS, ready to be inserted into the page
    """
    # Don't just use {} as the default argument as it's mutable. See:
    # http://python-guide-pt-br.readthedocs.io/en/latest/writing/gotchas/
    if pconfig is None:
        pconfig = {}

    # Allow user to overwrite any given config for this plot
    if "id" in pconfig and pconfig["id"] and pconfig["id"] in config.custom_plot_config:
        for k, v in config.custom_plot_config[pconfig["id"]].items():
            pconfig[k] = v

    # Given one dataset - turn it into a list
    if type(data) is not list:
        data = [data]

    # Validate config if linting
    if config.lint:
        # Get module name
        modname = ""
        callstack = inspect.stack()
        for n in callstack:
            if "multiqc/modules/" in n[1] and "base_module.py" not in n[1]:
                callpath = n[1].split("multiqc/modules/", 1)[-1]
                modname = ">{}< ".format(callpath)
                break
        # Look for essential missing pconfig keys
        for k in ["id", "title", "ylab"]:
            if k not in pconfig:
                errmsg = "LINT: {}Linegraph pconfig was missing key '{}'".format(modname, k)
                logger.error(errmsg)
                report.lint_errors.append(errmsg)
        # Check plot title format
        if not re.match(r"^[^:]*\S: \S[^:]*$", pconfig.get("title", "")):
            errmsg = "LINT: {} Linegraph title did not match format 'Module: Plot Name' (found '{}')".format(
                modname, pconfig.get("title", "")
            )
            logger.error(errmsg)
            report.lint_errors.append(errmsg)

    # Smooth dataset if requested in config
    if pconfig.get("smooth_points", None) is not None:
        sumcounts = pconfig.get("smooth_points_sumcounts", True)
        for i, d in enumerate(data):
            if type(sumcounts) is list:
                sumc = sumcounts[i]
            else:
                sumc = sumcounts
            data[i] = smooth_line_data(d, pconfig["smooth_points"], sumc)

    # Add sane plotting config defaults
    for idx, yp in enumerate(pconfig.get("yPlotLines", [])):
        pconfig["yPlotLines"][idx]["width"] = pconfig["yPlotLines"][idx].get("width", 2)

    # Add initial axis labels if defined in `data_labels` but not main config
    if pconfig.get("ylab") is None:
        try:
            pconfig["ylab"] = pconfig["data_labels"][0]["ylab"]
        except (KeyError, IndexError):
            pass
    if pconfig.get("xlab") is None:
        try:
            pconfig["xlab"] = pconfig["data_labels"][0]["xlab"]
        except (KeyError, IndexError):
            pass

    # Generate the data dict structure expected by HighCharts series
    plotdata = list()
    for data_index, d in enumerate(data):
        thisplotdata = list()

        for s in sorted(d.keys()):

            # Ensure any overwritting conditionals from data_labels (e.g. ymax) are taken in consideration
            series_config = pconfig.copy()
            if (
                "data_labels" in pconfig and type(pconfig["data_labels"][data_index]) is dict
            ):  # if not a dict: only dataset name is provided
                series_config.update(pconfig["data_labels"][data_index])

            pairs = list()
            maxval = 0
            if "categories" in series_config:
                pconfig["categories"] = list()
                for k in d[s].keys():
                    pconfig["categories"].append(k)
                    pairs.append(d[s][k])
                    maxval = max(maxval, d[s][k])
            else:
                for k in sorted(d[s].keys()):
                    if k is not None:
                        if "xmax" in series_config and float(k) > float(series_config["xmax"]):
                            continue
                        if "xmin" in series_config and float(k) < float(series_config["xmin"]):
                            continue
                    if d[s][k] is not None:
                        if "ymax" in series_config and float(d[s][k]) > float(series_config["ymax"]):
                            continue
                        if "ymin" in series_config and float(d[s][k]) < float(series_config["ymin"]):
                            continue
                    pairs.append([k, d[s][k]])
                    try:
                        maxval = max(maxval, d[s][k])
                    except TypeError:
                        pass
            if maxval > 0 or series_config.get("hide_empty") is not True:
                this_series = {"name": s, "data": pairs}
                try:
                    this_series["color"] = series_config["colors"][s]
                except:
                    pass
                thisplotdata.append(this_series)
        plotdata.append(thisplotdata)

    # Add on annotation data series
    try:
        if pconfig.get("extra_series"):
            extra_series = pconfig["extra_series"]
            if type(pconfig["extra_series"]) == dict:
                extra_series = [[pconfig["extra_series"]]]
            elif type(pconfig["extra_series"]) == list and type(pconfig["extra_series"][0]) == dict:
                extra_series = [pconfig["extra_series"]]
            for i, es in enumerate(extra_series):
                for s in es:
                    plotdata[i].append(s)
    except (KeyError, IndexError):
        pass

    # Make a plot - template custom, or interactive or flat
    try:
        return get_template_mod().linegraph(plotdata, pconfig)
    except (AttributeError, TypeError):
<<<<<<< HEAD
        if config.plots_force_flat or (not config.plots_force_interactive and plotdata and len(plotdata[0]) > config.plots_flat_numseries):
=======
        if config.plots_force_flat or (
            not config.plots_force_interactive and len(plotdata[0]) > config.plots_flat_numseries
        ):
>>>>>>> d6cc2822
            try:
                return matplotlib_linegraph(plotdata, pconfig)
            except Exception as e:
                logger.error("############### Error making MatPlotLib figure! Falling back to HighCharts.")
                logger.debug(e, exc_info=True)
                return highcharts_linegraph(plotdata, pconfig)
        else:
            # Use MatPlotLib to generate static plots if requested
            if config.export_plots:
                matplotlib_linegraph(plotdata, pconfig)
            # Return HTML for HighCharts dynamic plot
            return highcharts_linegraph(plotdata, pconfig)


def highcharts_linegraph(plotdata, pconfig=None):
    """
    Build the HTML needed for a HighCharts line graph. Should be
    called by linegraph.plot(), which properly formats input data.
    """
    if pconfig is None:
        pconfig = {}

    # Get the plot ID
    if pconfig.get("id") is None:
        pconfig["id"] = "mqc_hcplot_" + "".join(random.sample(letters, 10))

    # Sanitise plot ID and check for duplicates
    pconfig["id"] = report.save_htmlid(pconfig["id"])

    # Build the HTML for the page
    html = '<div class="mqc_hcplot_plotgroup">'

    # Log Switch
    if pconfig.get("logswitch") is True:
        c_active = "active"
        l_active = ""
        if pconfig.get("logswitch_active") is True:
            c_active = ""
            l_active = "active"
        c_label = pconfig.get("cpswitch_counts_label", "Counts")
        l_label = pconfig.get("logswitch_label", "Log10")
        html += '<div class="btn-group hc_switch_group"> \n'
        html += '<button class="btn btn-default btn-sm {c_a}" data-action="set_numbers" data-target="{id}" data-ylab="{c_l}">{c_l}</button> \n'.format(
            id=pconfig["id"], c_a=c_active, c_l=c_label
        )
        if pconfig.get("logswitch") is True:
            html += '<button class="btn btn-default btn-sm {l_a}" data-action="set_log" data-target="{id}" data-ylab="{l_l}">{l_l}</button> \n'.format(
                id=pconfig["id"], l_a=l_active, l_l=l_label
            )
        html += "</div> "
        if len(plotdata) > 1:
            html += " &nbsp; &nbsp; "

    # Buttons to cycle through different datasets
    if len(plotdata) > 1:
        html += '<div class="btn-group hc_switch_group">\n'
        for k, p in enumerate(plotdata):
            active = "active" if k == 0 else ""
            try:
                name = pconfig["data_labels"][k]["name"]
            except:
                name = k + 1
            try:
                ylab = 'data-ylab="{}"'.format(pconfig["data_labels"][k]["ylab"])
            except:
                ylab = 'data-ylab="{}"'.format(name) if name != k + 1 else ""
            try:
                ymax = 'data-ymax="{}"'.format(pconfig["data_labels"][k]["ymax"])
            except:
                ymax = ""
            try:
                xlab = 'data-xlab="{}"'.format(pconfig["data_labels"][k]["xlab"])
            except:
                xlab = ""
            html += '<button class="btn btn-default btn-sm {a}" data-action="set_data" {y} {ym} {x} data-newdata="{k}" data-target="{id}">{n}</button>\n'.format(
                a=active, id=pconfig["id"], n=name, y=ylab, ym=ymax, x=xlab, k=k
            )
        html += "</div>\n\n"

    # The plot div
    html += '<div class="hc-plot-wrapper"><div id="{id}" class="hc-plot not_rendered hc-line-plot"><small>loading..</small></div></div></div> \n'.format(
        id=pconfig["id"]
    )

    report.num_hc_plots += 1

    report.plot_data[pconfig["id"]] = {"plot_type": "xy_line", "datasets": plotdata, "config": pconfig}

    return html


def matplotlib_linegraph(plotdata, pconfig=None):
    """
    Plot a line graph with Matplot lib and return a HTML string. Either embeds a base64
    encoded image within HTML or writes the plot and links to it. Should be called by
    plot_bargraph, which properly formats the input data.
    """
    if pconfig is None:
        pconfig = {}

    # Plot group ID
    if pconfig.get("id") is None:
        pconfig["id"] = "mqc_mplplot_" + "".join(random.sample(letters, 10))

    # Sanitise plot ID and check for duplicates
    pconfig["id"] = report.save_htmlid(pconfig["id"])

    # Individual plot IDs
    pids = []
    for k in range(len(plotdata)):
        try:
            name = pconfig["data_labels"][k]["name"]
        except:
            name = k + 1
        pid = "mqc_{}_{}".format(pconfig["id"], name)
        pid = report.save_htmlid(pid, skiplint=True)
        pids.append(pid)

    html = (
        '<p class="text-info"><small><span class="glyphicon glyphicon-picture" aria-hidden="true"></span> '
        + "Flat image plot. Toolbox functions such as highlighting / hiding samples will not work "
        + '(see the <a href="http://multiqc.info/docs/#flat--interactive-plots" target="_blank">docs</a>).</small></p>'
    )
    html += '<div class="mqc_mplplot_plotgroup" id="{}">'.format(pconfig["id"])

    # Same defaults as HighCharts for consistency
    default_colors = [
        "#7cb5ec",
        "#434348",
        "#90ed7d",
        "#f7a35c",
        "#8085e9",
        "#f15c80",
        "#e4d354",
        "#2b908f",
        "#f45b5b",
        "#91e8e1",
    ]

    # Buttons to cycle through different datasets
    if len(plotdata) > 1 and not config.simple_output:
        html += '<div class="btn-group mpl_switch_group mqc_mplplot_bargraph_switchds">\n'
        for k, p in enumerate(plotdata):
            pid = pids[k]
            active = "active" if k == 0 else ""
            try:
                name = pconfig["data_labels"][k]["name"]
            except:
                name = k + 1
            html += '<button class="btn btn-default btn-sm {a}" data-target="#{pid}">{n}</button>\n'.format(
                a=active, pid=pid, n=name
            )
        html += "</div>\n\n"

    # Go through datasets creating plots
    for pidx, pdata in enumerate(plotdata):

        # Plot ID
        pid = pids[pidx]

        # Save plot data to file
        fdata = OrderedDict()
        lastcats = None
        sharedcats = True
        for d in pdata:
            fdata[d["name"]] = OrderedDict()
            for i, x in enumerate(d["data"]):
                if type(x) is list:
                    fdata[d["name"]][str(x[0])] = x[1]
                    # Check to see if all categories are the same
                    if lastcats is None:
                        lastcats = [x[0] for x in d["data"]]
                    elif lastcats != [x[0] for x in d["data"]]:
                        sharedcats = False
                else:
                    try:
                        fdata[d["name"]][pconfig["categories"][i]] = x
                    except (KeyError, IndexError):
                        fdata[d["name"]][str(i)] = x

        # Custom tsv output if the x axis varies
        if not sharedcats and config.data_format == "tsv":
            fout = ""
            for d in pdata:
                fout += "\t" + "\t".join([str(x[0]) for x in d["data"]])
                fout += "\n{}\t".format(d["name"])
                fout += "\t".join([str(x[1]) for x in d["data"]])
                fout += "\n"
            with io.open(os.path.join(config.data_dir, "{}.txt".format(pid)), "w", encoding="utf-8") as f:
                print(fout.encode("utf-8", "ignore").decode("utf-8"), file=f)
        else:
            util_functions.write_data_file(fdata, pid)

        # Set up figure
        fig = plt.figure(figsize=(14, 6), frameon=False)
        axes = fig.add_subplot(111)

        # Go through data series
        for idx, d in enumerate(pdata):

            # Default colour index
            cidx = idx
            while cidx >= len(default_colors):
                cidx -= len(default_colors)

            # Line style
            linestyle = "solid"
            if d.get("dashStyle", None) == "Dash":
                linestyle = "dashed"

            # Reformat data (again)
            try:
                axes.plot(
                    [x[0] for x in d["data"]],
                    [x[1] for x in d["data"]],
                    label=d["name"],
                    color=d.get("color", default_colors[cidx]),
                    linestyle=linestyle,
                    linewidth=1,
                    marker=None,
                )
            except TypeError:
                # Categorical data on x axis
                axes.plot(
                    d["data"], label=d["name"], color=d.get("color", default_colors[cidx]), linewidth=1, marker=None
                )

        # Tidy up axes
        axes.tick_params(labelsize=8, direction="out", left=False, right=False, top=False, bottom=False)
        axes.set_xlabel(pconfig.get("xlab", ""))
        axes.set_ylabel(pconfig.get("ylab", ""))

        # Dataset specific y label
        try:
            axes.set_ylabel(pconfig["data_labels"][pidx]["ylab"])
        except:
            pass

        # Axis limits
        default_ylimits = axes.get_ylim()
        ymin = default_ylimits[0]
        if "ymin" in pconfig:
            ymin = pconfig["ymin"]
        elif "yFloor" in pconfig:
            ymin = max(pconfig["yFloor"], default_ylimits[0])
        ymax = default_ylimits[1]
        if "ymax" in pconfig:
            ymax = pconfig["ymax"]
        elif "yCeiling" in pconfig:
            ymax = min(pconfig["yCeiling"], default_ylimits[1])
        if (ymax - ymin) < pconfig.get("yMinRange", 0):
            ymax = ymin + pconfig["yMinRange"]
        axes.set_ylim((ymin, ymax))

        # Dataset specific ymax
        try:
            axes.set_ylim((ymin, pconfig["data_labels"][pidx]["ymax"]))
        except:
            pass

        default_xlimits = axes.get_xlim()
        xmin = default_xlimits[0]
        if "xmin" in pconfig:
            xmin = pconfig["xmin"]
        elif "xFloor" in pconfig:
            xmin = max(pconfig["xFloor"], default_xlimits[0])
        xmax = default_xlimits[1]
        if "xmax" in pconfig:
            xmax = pconfig["xmax"]
        elif "xCeiling" in pconfig:
            xmax = min(pconfig["xCeiling"], default_xlimits[1])
        if (xmax - xmin) < pconfig.get("xMinRange", 0):
            xmax = xmin + pconfig["xMinRange"]
        axes.set_xlim((xmin, xmax))

        # Plot title
        if "title" in pconfig:
            plt.text(0.5, 1.05, pconfig["title"], horizontalalignment="center", fontsize=16, transform=axes.transAxes)
        axes.grid(True, zorder=10, which="both", axis="y", linestyle="-", color="#dedede", linewidth=1)

        # X axis categories, if specified
        if "categories" in pconfig:
            axes.set_xticks([i for i, v in enumerate(pconfig["categories"])])
            axes.set_xticklabels(pconfig["categories"])

        # Axis lines
        xlim = axes.get_xlim()
        axes.plot([xlim[0], xlim[1]], [0, 0], linestyle="-", color="#dedede", linewidth=2)
        axes.set_axisbelow(True)
        axes.spines["right"].set_visible(False)
        axes.spines["top"].set_visible(False)
        axes.spines["bottom"].set_visible(False)
        axes.spines["left"].set_visible(False)

        # Background colours, if specified
        if "yPlotBands" in pconfig:
            xlim = axes.get_xlim()
            for pb in pconfig["yPlotBands"]:
                axes.barh(
                    pb["from"],
                    xlim[1],
                    height=pb["to"] - pb["from"],
                    left=xlim[0],
                    color=pb["color"],
                    linewidth=0,
                    zorder=0,
                    align="edge",
                )
        if "xPlotBands" in pconfig:
            ylim = axes.get_ylim()
            for pb in pconfig["xPlotBands"]:
                axes.bar(
                    pb["from"],
                    ylim[1],
                    width=pb["to"] - pb["from"],
                    bottom=ylim[0],
                    color=pb["color"],
                    linewidth=0,
                    zorder=0,
                    align="edge",
                )

        # Tight layout - makes sure that legend fits in and stuff
        if len(pdata) <= 15:
            axes.legend(
                loc="lower center",
                bbox_to_anchor=(0, -0.22, 1, 0.102),
                ncol=5,
                mode="expand",
                fontsize=8,
                frameon=False,
            )
            plt.tight_layout(rect=[0, 0.08, 1, 0.92])
        else:
            plt.tight_layout(rect=[0, 0, 1, 0.92])

        # Should this plot be hidden on report load?
        hidediv = ""
        if pidx > 0:
            hidediv = ' style="display:none;"'

        # Save the plot to the data directory if export is requests
        if config.export_plots:
            for fformat in config.export_plot_formats:
                # Make the directory if it doesn't already exist
                plot_dir = os.path.join(config.plots_dir, fformat)
                if not os.path.exists(plot_dir):
                    os.makedirs(plot_dir)
                # Save the plot
                plot_fn = os.path.join(plot_dir, "{}.{}".format(pid, fformat))
                fig.savefig(plot_fn, format=fformat, bbox_inches="tight")

        # Output the figure to a base64 encoded string
        if getattr(get_template_mod(), "base64_plots", True) is True:
            img_buffer = io.BytesIO()
            fig.savefig(img_buffer, format="png", bbox_inches="tight")
            b64_img = base64.b64encode(img_buffer.getvalue()).decode("utf8")
            img_buffer.close()
            html += '<div class="mqc_mplplot" id="{}"{}><img src="data:image/png;base64,{}" /></div>'.format(
                pid, hidediv, b64_img
            )

        # Save to a file and link <img>
        else:
            plot_relpath = os.path.join(config.plots_dir_name, "png", "{}.png".format(pid))
            html += '<div class="mqc_mplplot" id="{}"{}><img src="{}" /></div>'.format(pid, hidediv, plot_relpath)

        plt.close(fig)

    # Close wrapping div
    html += "</div>"

    report.num_mpl_plots += 1

    return html


def smooth_line_data(data, numpoints, sumcounts=True):
    """
    Function to take an x-y dataset and use binning to smooth to a maximum number of datapoints.
    Each datapoint in a smoothed dataset corresponds to the first point in a bin.

    Examples to show the idea:

    d=[0 1 2 3 4 5 6 7 8 9], numpoints=6
    we want to keep the first and the last element, thus excluding the last element from the binning:
    binsize = len([0 1 2 3 4 5 6 7 8]))/(numpoints-1) = 9/5 = 1.8
    taking points in indices rounded from multiples of 1.8: [0, 1.8, 3.6, 5.4, 7.2, 9],
    ...which evaluates to first_element_in_bin_indices=[0, 2, 4, 5, 7, 9]
    picking up the elements: [0 _ 2 _ 4 5 _ 7 _ 9]

    d=[0 1 2 3 4 5 6 7 8 9], numpoints=9
    binsize = 9/8 = 1.125
    indices: [0.0, 1.125, 2.25, 3.375, 4.5, 5.625, 6.75, 7.875, 9] -> [0, 1, 2, 3, 5, 6, 7, 8, 9]
    picking up the elements: [0 1 2 3 _ 5 6 7 8 9]

    d=[0 1 2 3 4 5 6 7 8 9], numpoints=3
    binsize = len(d)/numpoints = 9/2 = 4.5
    incides: [0.0, 4.5, 9] -> [0, 5, 9]
    picking up the elements: [0 _ _ _ _ 5 _ _ _ 9]
    """
    smoothed_data = dict()
    for s_name, d in data.items():
        # Check that we need to smooth this data
        if len(d) <= numpoints or len(d) == 0:
            smoothed_data[s_name] = d
            continue

        binsize = (len(d) - 1) / (numpoints - 1)
        first_element_indices = [round(binsize * i) for i in range(numpoints)]
        smoothed_d = OrderedDict(xy for i, xy in enumerate(d.items()) if i in first_element_indices)
        smoothed_data[s_name] = smoothed_d

    return smoothed_data<|MERGE_RESOLUTION|>--- conflicted
+++ resolved
@@ -182,13 +182,9 @@
     try:
         return get_template_mod().linegraph(plotdata, pconfig)
     except (AttributeError, TypeError):
-<<<<<<< HEAD
-        if config.plots_force_flat or (not config.plots_force_interactive and plotdata and len(plotdata[0]) > config.plots_flat_numseries):
-=======
         if config.plots_force_flat or (
-            not config.plots_force_interactive and len(plotdata[0]) > config.plots_flat_numseries
+            not config.plots_force_interactive and plotdata and len(plotdata[0]) > config.plots_flat_numseries
         ):
->>>>>>> d6cc2822
             try:
                 return matplotlib_linegraph(plotdata, pconfig)
             except Exception as e:
