--- conflicted
+++ resolved
@@ -481,11 +481,7 @@
             'anchor': 'fastqc_per_sequence_gc_content',
             'content': '<p>The average GC content of reads. Normal random library typically have a roughly normal distribution of GC content. ' +
                         'See the <a href="http://www.bioinformatics.babraham.ac.uk/projects/fastqc/Help/3%20Analysis%20Modules/5%20Per%20Sequence%20GC%20Content.html" target="_bkank">FastQC help</a>.</p>' +
-<<<<<<< HEAD
-                        theoretical_gc_desc + plots.linegraph.plot([data_norm, data], pconfig)
-=======
-                        linegraph.plot([data_norm, data], pconfig)
->>>>>>> e7c04be6
+                        theoretical_gc_desc + linegraph.plot([data_norm, data], pconfig)
         })
 
 
