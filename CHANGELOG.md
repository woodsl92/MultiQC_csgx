# MultiQC Version History

## MultiQC v1.14dev

### MultiQC new features

### MultiQC updates

- Bugfix: Make `config.data_format` work again ([#1722](https://github.com/ewels/MultiQC/issues/1722))
- Bump minimum version of Jinja2 to `>=3.0.0` ([#1642](https://github.com/ewels/MultiQC/issues/1642))
- Disable search progress bar if running with `--quiet` or `--no-ansi` ([#1638](https://github.com/ewels/MultiQC/issues/1638))
- Optimize line-graph generation to remove an n^2 loop ([#1668](https://github.com/ewels/MultiQC/pull/1668))
- Allow path filters without full paths by trying to prefix analysis dir when filtering ([#1308](https://github.com/ewels/MultiQC/issues/1308))
- Update github actions to run tests on a single module if it is the only file affected by the PR ([#915](https://github.com/ewels/MultiQC/issues/915))
- Add CI testing for Python 3.10 and 3.11
- Add new code formatting tool [isort](https://pycqa.github.io/isort/) to standardise the order and formatting of Python module imports
- Remove Python 2-3 compatability `from __future__` imports
- Parsing output file column headers is much faster.
- Fix sorting of table columns with text values
- Rewrote the `Dockerfile` to build multi-arch images (amd64 + arm), run through a non-privileged user and build tools for non precompiled python binaries ([#1541](https://github.com/ewels/MultiQC/pull/1541), [#1541](https://github.com/ewels/MultiQC/pull/1541))
- Add a new lint test to check that colour scale names are valid ([#1835](https://github.com/ewels/MultiQC/pull/1835))
- Don't crash if a barplot is given an empty list of categories ([#1540](https://github.com/ewels/MultiQC/issues/1540))
- Remove unused `#!/usr/bin/env python` hashbangs from module files
- Add [Pycln](https://hadialqattan.github.io/pycln/#/) pre-commit hook to remove unused imports

### New Modules

- [**Anglerfish**](https://github.com/remiolsen/anglerfish)
  - A tool designed to assess pool balancing, contamination and insert sizes of Illumina library dry runs on Oxford Nanopore data.
- [**Cell Ranger**](https://support.10xgenomics.com/single-cell-gene-expression/software/pipelines/latest/what-is-cell-ranger)
  - Works with data from 10X Genomics Chromium. Processes Chromium single cell data to align reads, generate feature-barcode matrices, perform clustering and other secondary analysis, and more.
  - New MultiQC module parses Cell Ranger quality reports from VDJ and count analysis
- [**DRAGEN-FastQC**](https://www.illumina.com/products/by-type/informatics-products/dragen-bio-it-platform.html)
  - Illumina Bio-IT Platform that uses FPGA for accelerated primary and secondary analysis
  - Finally merged the epic 2.5-year-old pull request, with 3.5k new lines of code.
  - Please report any bugs you find!
- [**GoPeaks**](https://github.com/maxsonBraunLab/gopeaks)
  - GoPeaks is used to call peaks in CUT&TAG/CUT&RUN datasets.
- [**HiFiasm**](https://github.com/chhylp123/hifiasm)
  - A haplotype-resolved assembler for accurate Hifi reads
- [**HUMID**](https://github.com/jfjlaros/dedup)
  - HUMID is a tool to quickly and easily remove duplicate reads from FastQ files, with or without UMIs.
- [**mOTUs**](https://motu-tool.org/)
  - Microbial profiling through marker gene (MG)-based operational taxonomic units (mOTUs)
- [**Nextclade**](https://github.com/nextstrain/nextclade)
  - Tool that assigns clades to SARS-CoV-2 samples
- [**Porechop**](https://github.com/rrwick/Porechop)
  - A tool for finding and removing adapters from Oxford Nanopore reads
- [**PRINSEQ++**](https://github.com/Adrian-Cantu/PRINSEQ-plus-plus)
  - PRINSEQ++ is a C++ of `prinseq-lite.pl` program for filtering, reformating or trimming genomic and metagenomic sequence data.
- [**UMI-tools**](https://umi-tools.readthedocs.io)
  - Work with Unique Molecular Identifiers (UMIs) / Random Molecular Tags (RMTs) and single cell RNA-Seq cell barcodes.

### Module feature additions

- **Fastp**
  - Add total read count (after filtering) to general stats table ([#1744](https://github.com/ewels/MultiQC/issues/1744))

### Module updates

- **BclConvert**
  - Handle single-end read data correctly when setting cluster length instead of always assuming paired-end reads ([#1697](https://github.com/ewels/MultiQC/issues/1697))
  - Handle different R1 and R2 read-lengths correctly instead of assuming they are the same ([#1774](https://github.com/ewels/MultiQC/issues/1774))
  - Handle single-index paired-end data correctly
  - Added a config option to enable the creation of barplots with undetermined barcodes (`create_unknown_barcode_barplots` with `False` as default) ([#1709](https://github.com/ewels/MultiQC/pull/1709))
- **Bcftools stats**
  - Bugfix: Do not show empty bcftools stats variant depth plots ([#1777](https://github.com/ewels/MultiQC/pull/1777))
  - Bugfix: Avoid exception when `PSC nMissing` column is not present ([#1832](https://github.com/ewels/MultiQC/issues/1832))
- **BUSCO**
  - Update BUSCO pass/warning/fail scheme to be more clear for users
- **Bustools**
  - Show median reads per barcode statistic
- **Custom content**
  - Create a report even if there's only Custom Content General Stats there
  - Attempt to cooerce line / scatter x-axes into floats so as not to lose labels ([#1242](https://github.com/ewels/MultiQC/issues/1242))
  - Multi-sample line-graph TSV files that have no sample name in row 1 column 1 now use row 1 as x-axis labels ([#1242](https://github.com/ewels/MultiQC/issues/1242))
- **fastp**
  - Don't crash for invalid JSON files ([#1652](https://github.com/ewels/MultiQC/issues/1652))
- **FastQC**
  - Report median read-length for fastqc in addition to mean ([#1745](https://github.com/ewels/MultiQC/pull/1745))
- **Kaiju**
  - Don't crash if we don't have any data for the top-5 barplot ([#1540](https://github.com/ewels/MultiQC/issues/1540))
- **Kallisto**
  - Fix `ZeroDivisionError` when a sample has zero reads ([#1746](https://github.com/ewels/MultiQC/issues/1746))
- **Kraken**
  - Fix duplicate heatmap to account for missing taxons ([#1779](https://github.com/ewels/MultiQC/pull/1779))
  - Make heatmap full width
  - Handle empty kreports gracefully ([#1637](https://github.com/ewels/MultiQC/issues/1637))
  - Fix regex error with very large numbers of unclassified reads ([#1639](https://github.com/ewels/MultiQC/pull/1639))
- **malt**
  - Fixed division by 0 in malt module ([#1683](https://github.com/ewels/MultiQC/issues/1683))
- **miRTop**
  - Avoid `KeyError` - don't assume all fields present in logs ([#1778](https://github.com/ewels/MultiQC/issues/1778))
- **Mosdepth**
  - Don't pad the General Stats table with zeros for missing data ([#1810](https://github.com/ewels/MultiQC/pull/1810))
- **Picard**
  - HsMetrics: Allow custom columns in General Stats too, with `HsMetrics_genstats_table_cols` and `HsMetrics_genstats_table_cols_hidden`
- **RSeQC**
  - Update `geneBody_coverage` to plot normalized coverages using a similar formula to that used by RSeQC itself ([#1792](https://github.com/ewels/MultiQC/pull/1792))
- **Sambamba Markdup**
  - Catch zero division in sambamba markdup ([#1654](https://github.com/ewels/MultiQC/issues/1654))
- **Samtools**
  - Added additional column for `flagstat` that displays percentage of mapped reads in a bam (hidden by default) ([#1733](https://github.com/ewels/MultiQC/issues/1733))
- **Qualimap**
  - Added additional columns in general stats for BamQC results that displays region on-target stats if region bed has been supplied (hidden by default) ([#1798](https://github.com/ewels/MultiQC/pull/1798))
  - Bugfix: Remove General Stats rows for filtered samples ([#1780](https://github.com/ewels/MultiQC/issues/1780))
- **VEP**
  - Don't crash with `ValueError` if there are zero variants ([#1681](https://github.com/ewels/MultiQC/issues/1681))

## [MultiQC v1.13](https://github.com/ewels/MultiQC/releases/tag/v1.13) - 2022-09-08

### MultiQC updates

- Major spruce of the command line help, using the new [rich-click](https://github.com/ewels/rich-click) package
- Drop some of the Python 2k compatability code (eg. custom requirements)
- Improvements for running MultiQC in a Python environment, such as a Jupyter Notebook or script
  - Fixed bug raised when removing logging file handlers between calls that arose when configuring the root logger with dictConfig ([#1643](https://github.com/ewels/MultiQC/issues/1643))
- Added new config option `custom_table_header_config` to override any config for any table header
- Fixed edge-case bug in custom content where a `description` that doesn't terminate in `.` gave duplicate section descriptions.
- Tidied the verbose log to remove some very noisy statements and add summaries for skipped files in the search
- Add timezone to time in reports
- Add nix flake support
<<<<<<< HEAD

### New Modules

[**Filtlong**](https://github.com/rrwick/Filtlong)

- A tool for filtering long reads by quality.
=======
- Added automatic tweet about new releases
- Breaking: Removed `--cl_config` option. Please use `--cl-config` instead.
>>>>>>> 23cb04c7

### Module updates

- **AdapterRemoval**
  - Finally merge a fix for counts of reads that are discarded/collapsed ([#1647](https://github.com/ewels/MultiQC/issues/1647))
- **VEP**
  - Fixed bug when `General Statistics` have a value of `-` ([#1656](https://github.com/ewels/MultiQC/pull/1656))
- **Custom content**
  - Only set id for custom content when id not set by metadata ([#1629](https://github.com/ewels/MultiQC/issues/1629))
  - Fix bug where module wouldn't run if all content was within a MultiQC config file ([#1686](https://github.com/ewels/MultiQC/issues/1686))
  - Fix crash when `info` isn't set ([#1688](https://github.com/ewels/MultiQC/issues/1688))
- **Nanostat**
  - Removed HTML escaping of special characters in the log to fix bug in jinja2 v3.10 removing `jinja2.escape()` ([#1659](https://github.com/ewels/MultiQC/pull/1659))
  - Fix bug where module would crash if input does not contain quality scores ([#1717](https://github.com/ewels/MultiQC/issues/1717))
- **Pangolin**
  - Updated module to handle outputs from Pangolin v4 ([#1660](https://github.com/ewels/MultiQC/pull/1660))
- **Somalier**
  - Handle zero mean X depth in _Sex_ plot ([#1670](https://github.com/ewels/MultiQC/pull/1670))
- **Fastp**
  - Include low complexity and too long reads in filtering bar chart
- **miRTop**
  - Fix module crashing when `ref_miRNA_sum` is missing in file. ([#1712](https://github.com/ewels/MultiQC/issues/1712))
  - Fix module crashing due to zero division ([#1719](https://github.com/ewels/MultiQC/issues/1719))
- **FastQC**
  - Fixed error when parsing duplicate ratio when there is `nan` values in the report. ([#1725](https://github.com/ewels/MultiQC/pull/1725))

## [MultiQC v1.12](https://github.com/ewels/MultiQC/releases/tag/v1.12) - 2022-02-08

### MultiQC - new features

- Added option to customise default plot height in plot config ([#1432](https://github.com/ewels/MultiQC/issues/1432))
- Added `--no-report` flag to skip report generation ([#1462](https://github.com/ewels/MultiQC/issues/1462))
- Added support for priting tool DOI in report sections ([#1177](https://github.com/ewels/MultiQC/issues/1177))
- Added support for `--custom-css-file` / `config.custom_css_files` option to include custom CSS in the final report ([#1573](https://github.com/ewels/MultiQC/pull/1573))
- New plot config option `labelSize` to customise font size for axis labels in flat MatPlotLib charts ([#1576](https://github.com/ewels/MultiQC/pull/1576))
- Added support for customising table column names ([#1255](https://github.com/ewels/MultiQC/issues/1255))

### MultiQC - updates

- MultiQC now skips modules for which no files were found - gives a small performance boost ([#1463](https://github.com/ewels/MultiQC/issues/1463))
- Improvements for running MultiQC in a Python environment, such as a Jupyter Notebook or script
  - Fixed logger bugs when calling `multiqc.run` multiple times by removing logging file handlers between calls ([#1141](https://github.com/ewels/MultiQC/issues/1141))
  - Init/reset global state between runs ([#1596](https://github.com/ewels/MultiQC/pull/1596))
- Added commonly missing functions to several modules ([#1468](https://github.com/ewels/MultiQC/issues/1468))
- Wrote new script to check for the above function calls that should be in every module (`.github/workflows/code_checks.py`), runs on GitHub actions CI
- Make table _Conditional Formatting_ work at table level as well as column level. ([#761](https://github.com/ewels/MultiQC/issues/761))
- CSS Improvements to make printed reports more attractive / readable ([#1579](https://github.com/ewels/MultiQC/pull/1579))
- Fixed a problem with numeric filenames ([#1606](https://github.com/ewels/MultiQC/issues/1606))
- Fixed nasty bug where line charts with a categorical x-axis would take categories from the last sample only ([#1568](https://github.com/ewels/MultiQC/issues/1568))
- Ignore any files called `multiqc_data.json` ([#1598](https://github.com/ewels/MultiQC/issues/1598))
- Check that the config `path_filters` is a list, convert to list if a string is supplied ([#1539](https://github.com/ewels/MultiQC/issues/1539))

### New Modules

- [**CheckQC**](https://github.com/Molmed/checkQC)
  - A program designed to check a set of quality criteria against an Illumina runfolder
- [**pbmarkdup**](https://github.com/PacificBiosciences/pbmarkdup)
  - Mark duplicate reads from PacBio sequencing of an amplified library
- [**WhatsHap**](https://whatshap.readthedocs.io)
  - WhatsHap is a software for phasing genomic variants using DNA sequencing reads

### Module feature additions

- **BBMap**
  - Added handling for `qchist` output ([#1021](https://github.com/ewels/MultiQC/issues/1021))
- **bcftools**
  - Added a plot with samplewise number of sites, Ts/Tv, number of singletons and sequencing depth ([#1087](https://github.com/ewels/MultiQC/issues/1087))
- **Mosdepth**
  - Added mean coverage [#1566](https://github.com/ewels/MultiQC/issues/1566)
- **NanoStat**
  - Recognize FASTA and FastQ report flavors ([#1547](https://github.com/ewels/MultiQC/issues/1547))

### Module updates

- **BBMap**
  - Correctly handle adapter stats files with additional columns ([#1556](https://github.com/ewels/MultiQC/issues/1556))
- **bclconvert**
  - Handle change in output format in v3.9.3 with new `Quality_Metrics.csv` file ([#1563](https://github.com/ewels/MultiQC/issues/1563))
- **bowtie**
  - Minor update to handle new log wording in bowtie v1.3.0 ([#1615](https://github.com/ewels/MultiQC/issues/1615))
- **CCS**
  - Tolerate compound IDs generated by pbcromwell ccs in the general statistics ([#1486](https://github.com/ewels/MultiQC/pull/1486))
  - Fix report parsing. Update test on attributes ids ([#1583](https://github.com/ewels/MultiQC/issues/1583))
- **Custom content**
  - Fixed module failing when writing data to file if there is a `/` in the section name ([#1515](https://github.com/ewels/MultiQC/issues/1515))
  - Use filename for section header in files with no headers ([#1550](https://github.com/ewels/MultiQC/issues/1550))
  - Sort custom content bargraph data by default ([#1412](https://github.com/ewels/MultiQC/issues/1412))
  - Always save `custom content` data to file with a name reflecting the section name. ([#1194](https://github.com/ewels/MultiQC/issues/1194))
- **DRAGEN**
  - Fixed bug in sample name regular expression ([#1537](https://github.com/ewels/MultiQC/pull/1537))
- **Fastp**
  - Fixed % pass filter statistics ([#1574](https://github.com/ewels/MultiQC/issues/1574))
- **FastQC**
  - Fixed several bugs occuring when FastQC sections are skipped ([#1488](https://github.com/ewels/MultiQC/issues/1488), [#1533](https://github.com/ewels/MultiQC/issues/1533))
  - Clarify general statistics table header for length
- **goleft/indexcov**
  - Fix `ZeroDivisionError` if no bins are found ([#1586](https://github.com/ewels/MultiQC/issues/1586))
- **HiCPro**
  - Better handling of errors when expected data keys are not found ([#1366](https://github.com/ewels/MultiQC/issues/1366))
- **Lima**
  - Move samples that have been renamed using `--replace-names` into the _General Statistics_ table ([#1483](https://github.com/ewels/MultiQC/pull/1483))
- **miRTrace**
  - Replace hardcoded RGB colours with Hex to avoid errors with newer versions of matplotlib ([#1263](https://github.com/ewels/MultiQC/pull/1263))
- **Mosdepth**
  - Fixed issue [#1568](https://github.com/ewels/MultiQC/issues/1568)
  - Fixed a bug when reporting per contig coverage
- **Picard**
  - Update `ExtractIlluminaBarcodes` to recognise more log patterns in newer versions of Picard ([#1611](https://github.com/ewels/MultiQC/pull/1611))
- **Qualimap**
  - Fix `ZeroDivisionError` in `QM_RNASeq` and skip genomic origins plot if no aligned reads are found ([#1492](https://github.com/ewels/MultiQC/issues/1492))
- **QUAST**
  - Clarify general statistics table header for length
- **RSeQC**
  - Fixed minor bug in new TIN parsing where the sample name was not being correctly cleaned ([#1484](https://github.com/ewels/MultiQC/issues/1484))
  - Fixed bug in the `junction_saturation` submodule ([#1582](https://github.com/ewels/MultiQC/issues/1582))
  - Fixed bug where empty files caused `tin` submodule to crash ([#1604](https://github.com/ewels/MultiQC/issues/1604))
  - Fix bug in `read_distribution` for samples with zero tags ([#1571](https://github.com/ewels/MultiQC/issues/1571))
- **Sambamba**
  - Fixed issue with a change in the format of output from `sambamba markdup` 0.8.1 ([#1617](https://github.com/ewels/MultiQC/issues/1617))
- **Skewer**
  - Fix `ZeroDivisionError` if no available reads are found ([#1622](https://github.com/ewels/MultiQC/issues/1622))
- **Somalier**
  - Plot scaled X depth instead of mean for _Sex_ plot ([#1546](https://github.com/ewels/MultiQC/issues/1546))
- **VEP**
  - Handle table cells containing `-` instead of numbers ([#1597](https://github.com/ewels/MultiQC/issues/1597))

## [MultiQC v1.11](https://github.com/ewels/MultiQC/releases/tag/v1.11) - 2021-07-05

### MultiQC new features

- New interactive slider controls for controlling heatmap colour scales ([#1427](https://github.com/ewels/MultiQC/issues/1427))
- Added new `--replace-names` / config `sample_names_replace` option to replace sample names during report generation
- Added `use_filename_as_sample_name` config option / `--fn_as_s_name` command line flag ([#949](https://github.com/ewels/MultiQC/issues/949), [#890](https://github.com/ewels/MultiQC/issues/890), [#864](https://github.com/ewels/MultiQC/issues/864), [#998](https://github.com/ewels/MultiQC/issues/998), [#1390](https://github.com/ewels/MultiQC/issues/1390))
  - Forces modules to use the log filename for the sample identifier, even if the module usually takes this from the file contents
  - Required a change to the `clean_s_name()` function arguments. All core MultiQC modules updated to reflect this.
  - Should be backwards compatible for custom modules. To adopt new behaviour, supply `f` instead of `f["root"]` as the second argument.
  - See the documenation for details: [Using log filenames as sample names](https://multiqc.info/docs/#using-log-filenames-as-sample-names) and [Custom sample names](https://multiqc.info/docs/#custom-sample-names).

### MultiQC updates

- Make the module crash tracebacks much prettier using `rich`
- Refine the cli log output a little (nicely formatted header line + drop the `[INFO]`)
- Added docs describing tools for downstream analysis of MultiQC outputs.
- Added CI tests for Python 3.9, pinned `networkx` package to `>=2.5.1` ([#1413](https://github.com/ewels/MultiQC/issues/1413))
- Added patterns to `config.fn_ignore_paths` to avoid error with parsing installation dir / singularity cache ([#1416](https://github.com/ewels/MultiQC/issues/1416))
- Print a log message when flat-image plots are used due to sample size surpassing `plots_flat_numseries` config ([#1254](https://github.com/ewels/MultiQC/issues/1254))
- Fix the `mqc_colours` util function to lighten colours even when passing categorical or single-length lists.
- Bugfix for Custom Content, using YAML configuration (eg. section headers) for images should now work

### New Modules

- [**BclConvert**](https://support.illumina.com/sequencing/sequencing_software/bcl-convert.html)
  - Tool that converts / demultiplexes Illumina Binary Base Call (BCL) files to FASTQ files
- [**Bustools**](https://bustools.github.io/)
  - Tools for working with BUS files
- [**ccs**](https://github.com/PacificBiosciences/ccs)
  - Generate highly accurate single-molecule consensus reads from PacBio data
- [**GffCompare**](https://ccb.jhu.edu/software/stringtie/gffcompare.shtml)
  - GffCompare can annotate and estimate accuracy of one or more GFF files compared with a reference annotation.
- [**Lima**](https://github.com/PacificBiosciences/barcoding)
  - The PacBio Barcode Demultiplexer
- [**NanoStat**](https://github.com/wdecoster/nanostat)
  - Calculate various statistics from a long read sequencing datasets
- [**ODGI**](https://github.com/pangenome/odgi)
  - Optimized dynamic genome/graph implementation
- [**Pangolin**](https://github.com/cov-lineages/pangolin)
  - Added MultiQC support for Pangolin, the tool that determines SARS-CoV-2 lineages
- [**Sambamba Markdup**](https://lomereiter.github.io/sambamba/docs/sambamba-markdup.html)
  - Added MultiQC module to add duplicate rate calculated by Sambamba Markdup.
- [**Snippy**](https://github.com/tseemann/snippy)
  - Rapid haploid variant calling and core genome alignment.
- [**VEP**](https://www.ensembl.org/info/docs/tools/vep/index.html)
  - Added MultiQC module to add summary statistics of Ensembl VEP annotations.
  - Handle error from missing variants in VEP stats file. ([#1446](https://github.com/ewels/MultiQC/issues/1446))

### Module feature additions

- **Cutadapt**
  - Added support for linked adapters [#1329](https://github.com/ewels/MultiQC/issues/1329)]
  - Parse whether trimming was 5' or 3' for _Lengths of Trimmed Sequences_ plot where possible
- **Mosdepth**
  - Include or exclude contigs based on patterns for coverage-per-contig plots
- **Picard**
  - Add support for `CollectIlluminaBasecallingMetrics`, `CollectIlluminaLaneMetrics`, `ExtractIlluminaBarcodes` and `MarkIlluminaAdapters` ([#1336](https://github.com/ewels/MultiQC/pull/1336))
  - New `insertsize_xmax` configuration option to limit the plotted maximum insert size for `InsertSizeMetrics`
- **Qualimap**
  - Added new percentage coverage plot in `QM_RNASeq` ([#1258](https://github.com/ewels/MultiQC/issues/1258))
- **RSeQC**
  - Added a long-requested submodule to support showing the [**TIN**](http://rseqc.sourceforge.net/#tin-py) (Transcript Integrity Number) ([#737](https://github.com/ewels/MultiQC/issues/737))

### Module updates

- **biscuit**
  - Duplicate Rate and Cytosine Retention tables are now bargraphs.
  - Refactor code to only calculate alignment statistics once.
  - Fixed bug where cytosine retentions values would not be properly read if in scientific notation.
- **bcl2fastq**
  - Added sample name cleaning so that prepending directories with the `-d` flag works properly.
- **Cutadapt**
  - Plot filtered reads even when no filtering category is found ([#1328](https://github.com/ewels/MultiQC/issues/1328))
  - Don't take the last command line string for the sample name if it looks like a command-line flag ([#949](https://github.com/ewels/MultiQC/issues/949))
- **Dragen**
  - Handled MultiQC crashing when run on single-end output from Dragen ([#1374](https://github.com/ewels/MultiQC/issues/1374))
- **fastp**
  - Handle a `ZeroDivisionError` if there are zero reads ([#1444](https://github.com/ewels/MultiQC/issues/1444))
- **FastQC**
  - Added check for if `overrepresented_sequences` is missing from reports ([#1281](https://github.com/ewels/MultiQC/issues/1444))
- **Flexbar**
  - Fixed bug where reports with 0 reads would crash MultiQC ([#1407](https://github.com/ewels/MultiQC/issues/1407))
- **Kraken**
  - Handle a `ZeroDivisionError` if there are zero reads ([#1440](https://github.com/ewels/MultiQC/issues/1440))
  - Updated search patterns to handle edge case ([#1428](https://github.com/ewels/MultiQC/issues/1428))
- **Mosdepth**
  - Show barplot instead of line graph for coverage-per-contig plot if there is only one contig.
- **Picard**
  - `RnaSeqMetrics` - fix assignment barplot labels to say bases instead of reads ([#1408](https://github.com/ewels/MultiQC/issues/1408))
  - `CrosscheckFingerprints` - fix bug where LOD threshold was not detected when invoked with "new" picard cli style. fixed formatting bug ([#1414](https://github.com/ewels/MultiQC/issues/1414))
  - Made checker for comma as decimal separator in `HsMetrics` more robust ([#1296](https://github.com/ewels/MultiQC/issues/1296))
- **qc3C**
  - Updated module to not fail on older field names.
- **Qualimap**
  - Fixed wrong units in tool tip label ([#1258](https://github.com/ewels/MultiQC/issues/1258))
- **QUAST**
  - Fixed typo causing wrong number of contigs being displayed ([#1442](https://github.com/ewels/MultiQC/issues/1442))
- **Sentieon**
  - Handled `ZeroDivisionError` when input files have zero reads ([#1420](https://github.com/ewels/MultiQC/issues/1420))
- **RSEM**
  - Handled `ZeroDivisionError` when input files have zero reads ([#1040](https://github.com/ewels/MultiQC/issues/1040))
- **RSeQC**
  - Fixed double counting of some categories in `read_distribution` bar graph. ([#1457](https://github.com/ewels/MultiQC/issues/1457))

## [MultiQC v1.10.1](https://github.com/ewels/MultiQC/releases/tag/v1.10.1) - 2021-04-01

### MultiQC updates

- Dropped the `Skipping search pattern` log message from a warning to debug
- Moved directory prepending with `-d` back to before sample name cleaning (as it was before v1.7) ([#1264](https://github.com/ewels/MultiQC/issues/1264))
- If linegraph plot data goes above `ymax`, only _discard_ the data if the line doesn't come back again ([#1257](https://github.com/ewels/MultiQC/issues/1257))
- Allow scientific notation numbers in colour scheme generation
  - Fixed bug with very small minimum numbers that only revelead itself after a bugfix done in the v1.10 release
- Allow `top_modules` to be specified as empty dicts ([#1274](https://github.com/ewels/MultiQC/issues/1274))
- Require at least `rich` version `9.4.0` to avoid `SpinnerColumn` `AttributeError` ([#1393](https://github.com/ewels/MultiQC/issues/1393))
- Properly ignore `.snakemake` folders as intended ([#1395](https://github.com/ewels/MultiQC/issues/1395))

#### Module updates

- **bcftools**
  - Fixed bug where `QUAL` value `.` would crash MultiQC ([#1400](https://github.com/ewels/MultiQC/issues/1400))
- **bowtie2**
  - Fix bug where HiSAT2 paired-end bar plots were missing unaligned reads ([#1230](https://github.com/ewels/MultiQC/issues/1230))
- **Deeptools**
  - Handle `plotProfile` data where no upstream / downstream regions have been calculated around genes ([#1317](https://github.com/ewels/MultiQC/issues/1317))
  - Fix `IndexError` caused by mysterious `-1` in code.. ([#1275](https://github.com/ewels/MultiQC/issues/1275))
- **FastQC**
  - Replace `NaN` with `0` in the _Per Base Sequence Content_ plot to avoid crashing the plot ([#1246](https://github.com/ewels/MultiQC/issues/1246))
- **Picard**
  - Fixed bug in `ValidateSamFile` module where additional whitespace at the end of the file would cause MultiQC to crash ([#1397](https://github.com/ewels/MultiQC/issues/1397))
- **Somalier**
  - Fixed bug where using sample name cleaning in a config would trigger a `KeyError` ([#1234](https://github.com/ewels/MultiQC/issues/1234))

## [MultiQC v1.10](https://github.com/ewels/MultiQC/releases/tag/v1.10) - 2021-03-08

### Update for developers: Code linting

This is a big change for MultiQC developers. I have added automated code formatting and code linting
(style checks) to MultiQC. This helps to keep the MultiQC code base consistent despite having many
contributors and helps me to review pull-requests without having to consider whitespace.

Specifically, MultiQC now uses three main tools:

- [Black](https://github.com/psf/black) - Python Code
- [Prettier](https://prettier.io/) - Everything else (almost)
- [markdownlint-cli](https://github.com/igorshubovych/markdownlint-cli) - Stricter markdown rules

**All developers must run these tools when submitting changes via Pull-Requests!**
Automated CI tests now run with GitHub actions to check that all files pass the above tests.
If any files do not, that test will fail giving a red :x: next to the pull request.

For further information, please see the [documentation](https://multiqc.info/docs/#coding-with-multiqc).

### MultiQC updates

#### New MultiQC Features

- `--sample-filters` now also accepts `show_re` and `hide_re` in addition to `show` and `hide`. The `_re` options use regex, while the "normal" options use globbing.
- MultiQC config files now work with `.yml` file extension as well as `.yaml`
  - `.yaml` will take preference if both found.
- Section comments can now also be added for _General Statistics_
  - `section_comments: { general_stats: "My comment" }`
- New table header config option `bgcols` allows background colours for table cells with categorical data.
- New table header config options `cond_formatting_rules` and `cond_formatting_colours`
  - Comparable functionality to user config options `table_cond_formatting_rules` and `table_cond_formatting_colours`,
    allowes module developers to format table cell values as labels.
- New CI test looks for git merge markers in files
- Beautiful new [progress bar](https://rich.readthedocs.io/en/stable/progress.html) from the amazing [willmcgugan/rich](https://github.com/willmcgugan/rich) package.
- Added a bunch of new default sample name trimming suffixes ([see `8ac5c7b`](https://github.com/ewels/MultiQC/commit/8ac5c7b6e4ea6003ca2c9b681953ab3f22c5dd66))
- Added `timeout-minutes: 10` to the CI test workflow to check that changes aren't negatively affecting run time too much.
- New table header option `bars_zero_centrepoint` to treat `0` as zero width bars and plot bar length based on absolute values

#### New Modules

- [**EigenStratDatabaseTools**](https://github.com/TCLamnidis/EigenStratDatabaseTools)
  - Added MultiQC module to report SNP coverages from `eigenstrat_snp_coverage.py` in the general stats table.
- [**HOPS**](https://www.github.com/rhubler/HOPS)
  - Post-alignment ancient DNA analysis tool for MALT
- [**JCVI**](https://github.com/tanghaibao/jcvi)
  - Computes statistics on genome annotation.
- [**ngsderive**](https://github.com/stjudecloud/ngsderive)
  - Forensic analysis tool useful in backwards computing information from next-generation sequencing data.
- [**OptiType**](https://github.com/FRED-2/OptiType)
  - Precision HLA typing from next-generation sequencing data
- [**PURPLE**](https://github.com/hartwigmedical/hmftools/tree/master/purity-ploidy-estimator)
  - A purity, ploidy and copy number estimator for whole genome tumor data
- [**Pychopper**](https://github.com/nanoporetech/pychopper)
  - Identify, orient and trim full length Nanopore cDNA reads
- [**qc3C**](https://github.com/cerebis/qc3C)
  - Reference-free QC of Hi-C sequencing data
- [**Sentieon**](https://www.sentieon.com/products/)
  - Submodules added to catch Picard-based QC metrics files

#### Module updates

- **DRAGEN**
  - Fix issue where missing out fields could crash the module ([#1223](https://github.com/ewels/MultiQC/issues/1223))
  - Added support for whole-exome / targetted data ([#1290](https://github.com/ewels/MultiQC/issues/1290))
- **featureCounts**
  - Add support for output from [Rsubread](https://bioconductor.org/packages/release/bioc/html/Rsubread.html) ([#1022](https://github.com/ewels/MultiQC/issues/1022))
- **fgbio**
  - Fix `ErrorRateByReadPosition` to calculate `ymax` not just on the overall `error_rate`, but also specific base errors (ex. `a_to_c_error_rate`, `a_to_g_error_rate`, ...). ([#1215](https://github.com/ewels/MultiQC/pull/1251))
  - Fix `ErrorRateByReadPosition` plotted line names to no longer concatenate multiple read identifiers and no longer have off-by-one read numbering (ex. `Sample1_R2_R3` -> `Sample1_R2`) ([#[1304](https://github.com/ewels/MultiQC/pull/1304))
- **Fastp**
  - Fixed description for duplication rate (pre-filtering, not post) ([#[1313](https://github.com/ewels/MultiQC/pull/1313))
- **GATK**
  - Add support for the creation of a "Reported vs Empirical Quality" graph to the Base Recalibration module.
- **hap.py**
  - Updated module to plot both SNP and INDEL stats ([#1241](https://github.com/ewels/MultiQC/issues/1241))
- **indexcov**
  - Fixed bug when making the PED file plots ([#1265](https://github.com/ewels/MultiQC/issues/1265))
- **interop**
  - Added the `% Occupied` metric to `Read Metrics per Lane` table which is reported for NovaSeq and iSeq platforms.
- **Kaiju**
  - Fixed bug affecting inputs with taxa levels other than Phylum ([#1217](https://github.com/ewels/MultiQC/issues/1217))
  - Rework barplot, add top 5 taxons ([#1219](https://github.com/ewels/MultiQC/issues/1219))
- **Kraken**
  - Fix `ZeroDivisionError` ([#1276](https://github.com/ewels/MultiQC/issues/1276))
  - Add distinct minimizer heatmap for KrakenUniq style duplication information ([#1333](https://github.com/ewels/MultiQC/pull/1380))
- **MALT**
  - Fix y-axis labelling in bargraphs
- **MACS2**
  - Add number of peaks to the _General Statistics_ table.
- **mosdepth**
  - Enable prepending of directory to sample names
  - Display contig names in _Coverage per contig_ plot tooltip
- **Picard**
  - Fix `HsMetrics` bait percentage columns ([#1212](https://github.com/ewels/MultiQC/issues/1212))
  - Fix `ConvertSequencingArtifactToOxoG` files not being found ([#1310](https://github.com/ewels/MultiQC/issues/1310))
  - Make `WgsMetrics` histogram smoothed if more than 1000 data points (avoids huge plots that crash the browser)
  - Multiple new config options for `WgsMetrics` to customise coverage histogram and speed up MultiQC with very high coverage files.
  - Add additional datasets to Picard Alignment Summary ([#1293](https://github.com/ewels/MultiQC/issues/1293))
  - Add support for `CrosscheckFingerprints` ([#1327](https://github.com/ewels/MultiQC/issues/1327))
- **PycoQC**
  - Log10 x-axis for _Read Length_ plot ([#1214](https://github.com/ewels/MultiQC/issues/1214))
- **Rockhopper**
  - Fix issue with parsing genome names in Rockhopper summary files ([#1333](https://github.com/ewels/MultiQC/issues/1333))
  - Fix issue properly parsing multiple samples within a single Rockhopper summary file
- **Salmon**
  - Only try to generate a plot for fragment length if the data was found.
- **verifyBamID**
  - Fix `CHIP` value detection ([#1316](https://github.com/ewels/MultiQC/pull/1316)).

#### New Custom Content features

- General Stats custom content now gives a log message
- If `id` is not set in `JSON` or `YAML` files, it defaults to the sample name instead of just `custom_content`
- Data from `JSON` or `YAML` now has `data` keys (sample names) run through the `clean_s_name()` function to apply sample name cleanup
- Fixed minor bug which caused custom content YAML files with a string `data` type to not be parsed

#### Bug Fixes

- Disable preservation of timestamps / modes when copying temp report files, to help issues with network shares ([#1333](https://github.com/ewels/MultiQC/issues/1333))
- Fixed MatPlotLib warning: `FixedFormatter should only be used together with FixedLocator`
- Fixed long-standing min/max bug with shared minimum values for table columns using `shared_key`
- Made table colour schemes work with negative numbers (don't strip `-` from values when making scheme)

## [MultiQC v1.9](https://github.com/ewels/MultiQC/releases/tag/v1.9) - 2020-05-30

#### Dropped official support for Python 2

Python 2 had its [official sunset date](https://www.python.org/doc/sunset-python-2/)
on January 1st 2020, meaning that it will no longer be developed by the Python community.
Part of the [python.org statement](https://www.python.org/doc/sunset-python-2/) reads:

> That means that we will not improve it anymore after that day,
> even if someone finds a security problem in it.
> You should upgrade to Python 3 as soon as you can.

[Very many Python packages no longer support Python 2](https://python3statement.org/)
and it whilst the MultiQC code is currently compatible with both Python 2 and Python 3,
it is increasingly difficult to maintain compatibility with the dependency packages it
uses, such as MatPlotLib, numpy and more.

As of MultiQC version 1.9, **Python 2 is no longer officially supported**.
Automatic CI tests will no longer run with Python 2 and Python 2 specific workarounds
are no longer guaranteed.

Whilst it may be possible to continue using MultiQC with Python 2 for a short time by
pinning dependencies, MultiQC compatibility for Python 2 will now slowly drift and start
to break. If you haven't already, **you need to switch to Python 3 now**.

#### New MultiQC Features

- Now using [GitHub Actions](https://github.com/features/actions) for all CI testing
  - Dropped Travis and AppVeyor, everything is now just on GitHub
  - Still testing on both Linux and Windows, with multiple versions of Python
  - CI tests should now run automatically for anyone who forks the MultiQC repository
- Linting with `--lint` now checks line graphs as well as bar graphs
- New `gathered` template with no tool name sections ([#1119](https://github.com/ewels/MultiQC/issues/1119))
- Added `--sample-filters` option to add _show_/_hide_ buttons at the top of the report ([#1125](https://github.com/ewels/MultiQC/issues/1125))
  - Buttons control the report toolbox Show/Hide tool, filtering your samples
  - Allows reports to be pre-configured based on a supplied list of sample names at report-generation time.
- Line graphs can now have `Log10` buttons (same functionality as bar graphs)
- Importing and running `multiqc` in a script is now a _little_ Better
  - `multiqc.run` now returns the `report` and `config` as well as the exit code. This means that you can explore the MultiQC run time a little in the Python environment.
  - Much more refactoring is needed to make MultiQC as useful in Python scripts as it could be. Watch this space.
- If a custom module `anchor` is set using `module_order`, it's now used a bit more:
  - Prefixed to module _section_ IDs
  - Appended to files saved in `multiqc_data`
  - Should help to prevent duplicates requiring `-1` suffixes when running a module multiple times
- New heatmap plot config options `xcats_samples` and `ycats_samples`
  - If set to `False`, the report toolbox options (_highlight_, _rename_, _show/hide_) do not affect that axis.
  - Means that the _Show only matching samples_ report toolbox option works on FastQC Status Checks, for example ([#1172](https://github.com/ewels/MultiQC/issues/1172))
- Report header time and analysis paths can now be hidden
  - New config options `show_analysis_paths` and `show_analysis_time` ([#1113](https://github.com/ewels/MultiQC/issues/1113))
- New search pattern key `skip: true` to skip specific searches when modules look for a lot of different files (eg. Picard).
- New `--profile-runtime` command line option (`config.profile_runtime`) to give analysis of how long the report takes to be generated
  - Plots of the file search results and durations are added to the end of the MultiQC report as a special module called _Run Time_
  - A summary of the time taken for the major stages of MultiQC execution are printed to the command line log.
- New table config option `only_defined_headers`
  - Defaults to `true`, set to `false` to also show any data columns that are not defined as headers
  - Useful as allows table-wide defaults to be set with column-specific overrides
- New `module` key allowed for `config.extra_fn_clean_exts` and `config.fn_clean_exts`
  - Means you can limit the action of a sample name cleaning pattern to specific MultiQC modules ([#905](https://github.com/ewels/MultiQC/issues/905))

#### New Custom Content features

- Improve support for HTML files - now just end your HTML filename with `_mqc.html`
  - Native handling of HTML snippets as files, no MultiQC config or YAML file required.
  - Also with embedded custom content configuration at the start of the file as a HTML comment.
- Add ability to group custom-content files into report sections
  - Use the new `parent_id`, `parent_name` and `parent_description` config keys to group content together like a regular module ([#1008](https://github.com/ewels/MultiQC/issues/1008))
- Custom Content files can now be configured using `custom_data`, without giving search patterns or data
  - Allows you to set descriptions and nicer titles for images and other 'blunt' data types in reports ([#1026](https://github.com/ewels/MultiQC/issues/1026))
  - Allows configuration of custom content separately from files themselves (`tsv`, `csv`, `txt` formats) ([#1205](https://github.com/ewels/MultiQC/issues/1205))

#### New Modules

- [**DRAGEN**](https://www.illumina.com/products/by-type/informatics-products/dragen-bio-it-platform.html)
  - Illumina Bio-IT Platform that uses FPGA for secondary NGS analysis
- [**iVar**](https://github.com/andersen-lab/ivar)
  - Added support for iVar: a computational package that contains functions broadly useful for viral amplicon-based sequencing.
- [**Kaiju**](http://kaiju.binf.ku.dk/)
  - Fast and sensitive taxonomic classification for metagenomics
- [**Kraken**](https://ccb.jhu.edu/software/kraken2/)
  - K-mer matching tool for taxonomic classification. Module plots bargraph of counts for top-5 hits across each taxa rank. General stats summary.
- [**MALT**](https://uni-tuebingen.de/fakultaeten/mathematisch-naturwissenschaftliche-fakultaet/fachbereiche/informatik/lehrstuehle/algorithms-in-bioinformatics/software/malt/)
  - Megan Alignment Tool: Metagenomics alignment tool.
- [**miRTop**](https://github.com/miRTop/mirtop)
  - Command line tool to annotate miRNAs with a standard mirna/isomir naming (mirGFF3)
  - Module started by [@oneillkza](https://github.com/oneillkza/) and completed by [@FlorianThibord](https://github.com/FlorianThibord/)
- [**MultiVCFAnalyzer**](https://github.com/alexherbig/multivcfanalyzer)
  - Combining multiple VCF files into one coherent report and format for downstream analysis.
- **Picard** - new submodules for `QualityByCycleMetrics`, `QualityScoreDistributionMetrics` & `QualityYieldMetrics`
  - See [#1116](https://github.com/ewels/MultiQC/issues/1114)
- [**Rockhopper**](https://cs.wellesley.edu/~btjaden/Rockhopper/)
  - RNA-seq tool for bacteria, includes bar plot showing where features map.
- [**Sickle**](https://github.com/najoshi/sickle)
  - A windowed adaptive trimming tool for FASTQ files using quality
- [**Somalier**](https://github.com/brentp/somalier)
  - Relatedness checking and QC for BAM/CRAM/VCF for cancer, DNA, BS-Seq, exome, etc.
- [**VarScan2**](https://github.com/dkoboldt/varscan)
  - Variant calling and somatic mutation/CNV detection for next-generation sequencing data

#### Module updates

- **BISCUIT**
  - Major rewrite to work with new BISCUIT QC script (BISCUIT `v0.3.16+`)
    - This change breaks backwards-compatability with previous BISCUIT versions. If you are unable to upgrade BISCUIT, please use MultiQC v1.8.
  - Fixed error when missing data in log files ([#1101](https://github.com/ewels/MultiQC/issues/1101))
- **bcl2fastq**
  - Samples with multiple library preps (i.e barcodes) will now be handled correctly ([#1094](https://github.com/ewels/MultiQC/issues/1094))
- **BUSCO**
  - Updated log search pattern to match new format in v4 with auto-lineage detection option ([#1163](https://github.com/ewels/MultiQC/issues/1163))
- **Cutadapt**
  - New bar plot showing the proportion of reads filtered out for different criteria (eg. _too short_, _too many Ns_) ([#1198](https://github.com/ewels/MultiQC/issues/1198))
- **DamageProfiler**
  - Removes redundant typo in init name. This makes referring to the module's column consistent with other modules when customising general stats table.
- **DeDup**
  - Updates plots to make compatible with 0.12.6
  - Fixes reporting errors - barplot total represents _mapped_ reads, not total reads in BAM file
  - New: Adds 'Post-DeDup Mapped Reads' column to general stats table.
- **FastQC**
  - Fixed tooltip text in _Sequence Duplication Levels_ plot ([#1092](https://github.com/ewels/MultiQC/issues/1092))
  - Handle edge-case where a FastQC report was for an empty file with 0 reads ([#1129](https://github.com/ewels/MultiQC/issues/1129))
- **FastQ Screen**
  - Don't skip plotting `% No Hits` even if it's `0%` ([#1126](https://github.com/ewels/MultiQC/issues/1126))
  - Refactor parsing code. Avoids error with `-0.00 %Unmapped` ([#1126](https://github.com/ewels/MultiQC/issues/1126))
  - New plot for _Bisulfite Reads_, if data is present
  - Categories in main plot are now sorted by the total read count and hidden if 0 across all samples
- **fgbio**
  - New: Plot error rate by read position from `ErrorRateByReadPosition`
  - GroupReadsByUmi plot can now be toggled to show relative percents ([#1147](https://github.com/ewels/MultiQC/pull/1147))
- **FLASh**
  - Logs not reporting innie and outine uncombined pairs now plot combined pairs instead ([#1173](https://github.com/ewels/MultiQC/issues/1173))
- **GATK**
  - Made parsing for VariantEval more tolerant, so that it will work with output from the tool when run in different modes ([#1158](https://github.com/ewels/MultiQC/issues/1158))
- **MTNucRatioCalculator**
  - Fixed misleading value suffix in general stats table
- **Picard MarkDuplicates**
  - **Major change** - previously, if multiple libraries (read-groups) were found then only the first would be used and all others ignored. Now, values from all libraries are merged and `PERCENT_DUPLICATION` and `ESTIMATED_LIBRARY_SIZE` are recalculated. Libraries can be kept as separate samples with a new MultiQC configuration option - `picard_config: markdups_merge_multiple_libraries: False`
  - **Major change** - Updated `MarkDuplicates` bar plot to double the read-pair counts, so that the numbers stack correctly. ([#1142](https://github.com/ewels/MultiQC/issues/1142))
- **Picard HsMetrics**
  - Updated large table to use columns specified in the MultiQC config. See [docs](https://multiqc.info/docs/#hsmetrics). ([#831](https://github.com/ewels/MultiQC/issues/831))
- **Picard WgsMetrics**
  - Updated parsing code to recognise new java class string ([#1114](https://github.com/ewels/MultiQC/issues/1114))
- **QualiMap**
  - Fixed QualiMap mean coverage calculation [#1082](https://github.com/ewels/MultiQC/issues/1082), [#1077](https://github.com/ewels/MultiQC/issues/1082)
- **RSeqC**
  - Support added for output from `geneBodyCoverage2.py` script ([#844](https://github.com/ewels/MultiQC/issues/844))
  - Single sample view in the _"Junction saturation"_ plot now works with the toolbox properly _(rename, hide, highlight)_ ([#1133](https://github.com/ewels/MultiQC/issues/1133))
- **RNASeQC2**
  - Updated to handle the parsing metric files from the [newer rewrite of RNA-SeqQC](https://github.com/broadinstitute/rnaseqc).
- **Samblaster**
  - Improved parsing to handle variable whitespace ([#1176](https://github.com/ewels/MultiQC/issues/1176))
- **Samtools**
  - Removes hardcoding of general stats column names. This allows column names to indicate when a module has been run twice ([https://github.com/ewels/MultiQC/issues/1076](https://github.com/ewels/MultiQC/issues/1076)).
  - Added an observed over expected read count plot for `idxstats` ([#1118](https://github.com/ewels/MultiQC/issues/1118))
  - Added additional (by default hidden) column for `flagstat` that displays number total number of reads in a bam
- **sortmerna**
  - Fix the bug for the latest sortmerna version 4.2.0 ([#1121](https://github.com/ewels/MultiQC/issues/1121))
- **sexdeterrmine**
  - Added a scatter plot of relative X- vs Y-coverage to the generated report.
- **VerifyBAMID**
  - Allow files with column header `FREEMIX(alpha)` ([#1112](https://github.com/ewels/MultiQC/issues/1112))

#### Bug Fixes

- Added a new test to check that modules work correctly with `--ignore-samples`. A lot of them didn't:
  - `Mosdepth`, `conpair`, `Qualimap BamQC`, `RNA-SeQC`, `GATK BaseRecalibrator`, `SNPsplit`, `SeqyClean`, `Jellyfish`, `hap.py`, `HOMER`, `BBMap`, `DeepTools`, `HiCExplorer`, `pycoQC`, `interop`
  - These modules have now all been fixed and `--ignore-samples` should work as you expect for whatever data you have.
- Removed use of `shutil.copy` to avoid problems with working on multiple filesystems ([#1130](https://github.com/ewels/MultiQC/issues/1130))
- Made folder naming behaviour of `multiqc_plots` consistent with `multiqc_data`
  - Incremental numeric suffixes now added if folder already exists
  - Plots folder properly renamed if using `-n`/`--filename`
- Heatmap plotting function is now compatible with MultiQC toolbox `hide` and `highlight` ([#1136](https://github.com/ewels/MultiQC/issues/1136))
- Plot config `logswitch_active` now works as advertised
- When running MultiQC modules several times, multiple data files are now created instead of overwriting one another ([#1175](https://github.com/ewels/MultiQC/issues/1175))
- Fixed minor bug where tables could report negative numbers of columns in their header text
- Fixed bug where numeric custom content sample names could trigger a `TypeError` ([#1091](https://github.com/ewels/MultiQC/issues/1091))
- Fixed custom content bug HTML data in a config file would trigger a `ValueError` ([#1071](https://github.com/ewels/MultiQC/issues/1071))
- Replaced deprecated 'warn()' with 'warning()' of the logging module
- Custom content now supports `section_extra` config key to add custom HTML after description.
- Barplots with `ymax` set now ignore this when you click the _Percentages_ tab.

## [MultiQC v1.8](https://github.com/ewels/MultiQC/releases/tag/v1.8) - 2019-11-20

#### New Modules

- [**fgbio**](http://fulcrumgenomics.github.io/fgbio/)
  - Process family size count hist data from `GroupReadsByUmi`
- [**biobambam2**](https://github.com/gt1/biobambam2)
  - Added submodule for `bamsormadup` tool
  - Totally cheating - it uses Picard MarkDuplicates but with a custom search pattern and naming
- [**SeqyClean**](https://github.com/ibest/seqyclean)
  - Adds analysis for seqyclean files
- [**mtnucratio**](https://github.com/apeltzer/MTNucRatioCalculator)
  - Added little helper tool to compute mt to nuclear ratios for NGS data.
- [**mosdepth**](https://github.com/brentp/mosdepth)
  - fast BAM/CRAM depth calculation for WGS, exome, or targeted sequencing
- [**SexDetErrmine**](https://github.com/TCLamnidis/Sex.DetERRmine)
  - Relative coverage and error rate of X and Y chromosomes
- [**SNPsplit**](https://github.com/FelixKrueger/SNPsplit)
  - Allele-specific alignment sorting

#### Module updates

- **bcl2fastq**
  - Added handling of demultiplexing of more than 2 reads
  - Allow bcl2fastq to parse undetermined barcode information in situations when lane indexes do not start at 1
- **BBMap**
  - Support for scafstats output marked as not yet implemented in docs
- **DeDup**
  - Added handling clusterfactor and JSON logfiles
- **damageprofiler**
  - Added writing metrics to data output file.
- **DeepTools**
  - Fixed Python3 bug with int() conversion ([#1057](https://github.com/ewels/MultiQC/issues/1057))
  - Handle varied TES boundary labels in plotProfile ([#1011](https://github.com/ewels/MultiQC/issues/1011))
  - Fixed bug that prevented running on only plotProfile files when no other deepTools files found.
- **fastp**
  - Fix faulty column handling for the _after filtering_ Q30 rate ([#936](https://github.com/ewels/MultiQC/issues/936))
- **FastQC**
  - When including a FastQC section multiple times in one report, the Per Base Sequence Content heatmaps now behave as you would expect.
  - Added heatmap showing FastQC status checks for every section report across all samples
  - Made sequence content individual plots work after samples have been renamed ([#777](https://github.com/ewels/MultiQC/issues/777))
  - Highlighting samples from status - respect chosen highlight colour in the toolbox ([#742](https://github.com/ewels/MultiQC/issues/742))
- **FastQ Screen**
  - When including a FastQ Screen section multiple times in one report, the plots now behave as you would expect.
  - Fixed MultiQC linting errors
- **fgbio**
  - Support the new output format of `ErrorRateByReadPosition` first introduced in version `1.3.0`, as well as the old output format.
- **GATK**
  - Refactored BaseRecalibrator code to be more consistent with MultiQC Python style
  - Handle zero count errors in BaseRecalibrator
- **HiC Explorer**
  - Fixed bug where module tries to parse `QC_table.txt`, a new log file in hicexplorer v2.2.
  - Updated the format of the report to fits the changes which have been applied to the QC report of hicexplorer v3.3
  - Updated code to save parsed results to `multiqc_data`
- **HTSeq**
  - Fixed bug where module would crash if a sample had zero reads ([#1006](https://github.com/ewels/MultiQC/issues/1006))
- **LongRanger**
  - Added support for the LongRanger Align pipeline.
- **miRTrace**
  - Fixed bug where a sample in some plots was missed. ([#932](https://github.com/ewels/MultiQC/issues/932))
- **Peddy**
  - Fixed bug where sample name cleaning could lead to error. ([#1024](https://github.com/ewels/MultiQC/issues/1024))
  - All plots (including _Het Check_ and _Sex Check_) now hidden if no data
- **Picard**
  - Modified `OxoGMetrics` so that it will find files created with GATK `CollectMultipleMetrics` and `ConvertSequencingArtifactToOxoG`.
- **QoRTs**
  - Fixed bug where `--dirs` broke certain input files. ([#821](https://github.com/ewels/MultiQC/issues/821))
- **Qualimap**
  - Added in mean coverage computation for general statistics report
  - Creates now tables of collected data in `multiqc_data`
- **RNA-SeQC**
  - Updated broken URL link
- **RSeQC**
  - Fixed bug where Junction Saturation plot when clicking a single sample was mislabelling the lines.
  - When including a RSeQC section multiple times in one report, clicking Junction Saturation plot now behaves as you would expect.
  - Fixed bug where exported data in `multiqc_rseqc_read_distribution.txt` files had incorrect values for `_kb` fields ([#1017](https://github.com/ewels/MultiQC/issues/1017))
- **Samtools**
  - Utilize in-built `read_count_multiplier` functionality to plot `flagstat` results more nicely
- **SnpEff**
  - Increased the default summary csv file-size limit from 1MB to 5MB.
- **Stacks**
  - Fixed bug where multi-population sum stats are parsed correctly ([#906](https://github.com/ewels/MultiQC/issues/906))
- **TopHat**
  - Fixed bug where TopHat would try to run with files from Bowtie2 or HiSAT2 and crash
- **VCFTools**
  - Fixed a bug where `tstv_by_qual.py` produced invalid json from infinity-values.
- **snpEff**
  - Added plot of effects

#### New MultiQC Features

- Added some installation docs for windows
- Added some docs about using MultiQC in bioinformatics pipelines
- Rewrote Docker image
  - New base image `czentye/matplotlib-minimal` reduces image size from ~200MB to ~80MB
  - Proper installation method ensures latest version of the code
  - New entrypoint allows easier command-line usage
- Support opening MultiQC on websites with CSP `script-src 'self'` with some sha256 exceptions
  - Plot data is no longer intertwined with javascript code so hashes stay the same
- Made `config.report_section_order` work for module sub-sections as well as just modules.
- New config options `exclude_modules` and `run_modules` to complement `-e` and `-m` cli flags.
- Command line output is now coloured by default :rainbow: (use `--no-ansi` to turn this off)
- Better launch comparability due to code refactoring by [@KerstenBreuer](https://github.com/KerstenBreuer) and [@ewels](https://github.com/ewels)
  - Windows support for base `multiqc` command
  - Support for running as a python module: `python -m multiqc .`
  - Support for running within a script: `import multiqc` and `multiqc.run('/path/to/files')`
- Config option `custom_plot_config` now works for bargraph category configs as well ([#1044](https://github.com/ewels/MultiQC/issues/1044))
- Config `table_columns_visible` can now be given a module namespace and it will hide all columns from that module ([#541](https://github.com/ewels/MultiQC/issues/541))

#### Bug Fixes

- MultiQC now ignores all `.md5` files
- Use `SafeLoader` for PyYaml load calls, avoiding recent warning messages.
- Hide `multiqc_config_example.yaml` in the `test` directory to stop people from using it without modification.
- Fixed matplotlib background colour issue (@epakarin - [#886](https://github.com/ewels/MultiQC/issues))
- Table rows that are empty due to hidden columns are now properly hidden on page load ([#835](https://github.com/ewels/MultiQC/issues/835))
- Sample name cleaning: All sample names are now truncated to their basename, without a path.
  - This includes for `regex` and `replace` (before was only the default `truncate`).
  - Only affects modules that take sample names from file contents, such as cutadapt.
  - See [#897](https://github.com/ewels/MultiQC/issues/897) for discussion.

## [MultiQC v1.7](https://github.com/ewels/MultiQC/releases/tag/v1.7) - 2018-12-21

#### New Modules

- [**BISCUIT**](https://github.com/zwdzwd/biscuit)
  - BISuilfite-seq CUI Toolkit
  - Module written by [@zwdzwd](https://github.com/zwdzwd/)
- [**DamageProfiler**](https://github.com/Integrative-Transcriptomics/DamageProfiler)
  - A tool to determine ancient DNA misincorporation rates.
  - Module written by [@apeltzer](https://github.com/apeltzer/)
- [**FLASh**](https://ccb.jhu.edu/software/FLASH/)
  - FLASH (Fast Length Adjustment of SHort reads)
  - Module written by [@pooranis](https://github.com/pooranis/)
- [**MinIONQC**](https://github.com/roblanf/minion_qc)
  - QC of reads from ONT long-read sequencing
  - Module written by [@ManavalanG](https://github.com/ManavalanG)
- [**phantompeakqualtools**](https://www.encodeproject.org/software/phantompeakqualtools)
  - A tool for informative enrichment and quality measures for ChIP-seq/DNase-seq/FAIRE-seq/MNase-seq data.
  - Module written by [@chuan-wang](https://github.com/chuan-wang/)
- [**Stacks**](http://catchenlab.life.illinois.edu/stacks/)
  - A software for analyzing restriction enzyme-based data (e.g. RAD-seq). Support for Stacks >= 2.1 only.
  - Module written by [@remiolsen](https://github.com/remiolsen/)

#### Module updates

- **AdapterRemoval**
  - Handle error when zero bases are trimmed. See [#838](https://github.com/ewels/MultiQC/issues/838).
- **Bcl2fastq**
  - New plot showing the top twenty of undetermined barcodes by lane.
  - Informations for R1/R2 are now separated in the General Statistics table.
  - SampleID is concatenate with SampleName because in Chromium experiments several sample have the same SampleName.
- **deepTools**
  - New PCA plots from the `plotPCA` function (written by [@chuan-wang](https://github.com/chuan-wang/))
  - New fragment size distribution plots from `bamPEFragmentSize --outRawFragmentLengths` (written by [@chuan-wang](https://github.com/chuan-wang/))
  - New correlation heatmaps from the `plotCorrelation` function (written by [@chuan-wang](https://github.com/chuan-wang/))
  - New sequence distribution profiles around genes, from the `plotProfile` function (written by [@chuan-wang](https://github.com/chuan-wang/))
  - Reordered sections
- **Fastp**
  - Fixed bug in parsing of empty histogram data. See [#845](https://github.com/ewels/MultiQC/issues/845).
- **FastQC**
  - Refactored _Per Base Sequence Content_ plots to show original underlying data, instead of calculating it from the page contents. Now shows original FastQC base-ranges and fixes 100% GC bug in final few pixels. See [#812](https://github.com/ewels/MultiQC/issues/812).
  - When including a FastQC section multiple times in one report, the summary progress bars now behave as you would expect.
- **FastQ Screen**
  - Don't hide genomes in the simple plot, even if they have zero unique hits. See [#829](https://github.com/ewels/MultiQC/issues/829).
- **InterOp**
  - Fixed bug where read counts and base pair yields were not displaying in tables correctly.
  - Number formatting for these fields can now be customised in the same way as with other modules, as described [in the docs](http://multiqc.info/docs/#number-base-multiplier)
- **Picard**
  - InsertSizeMetrics: You can now configure to what degree the insert size plot should be smoothed.
  - CollectRnaSeqMetrics: Add warning about missing rRNA annotation.
  - CollectRnaSeqMetrics: Add chart for counts/percentage of reads mapped to the correct strand.
  - Now parses VariantCallingMetrics reports. (Similar to GATK module's VariantEval.)
- **phantompeakqualtools**
  - Properly clean sample names
- **Trimmomatic**
  - Updated Trimmomatic module documentation to be more helpful
  - New option to use filenames instead of relying on the command line used. See [#864](https://github.com/ewels/MultiQC/issues/864).

#### New MultiQC Features

- Embed your custom images with a new Custom Content feature! Just add `_mqc` to the end of the filename for `.png`, `.jpg` or `.jpeg` files.
- Documentation for Custom Content reordered to make it a little more sane
- You can now add or override any config parameter for any MultiQC plot! See [the documentation](http://multiqc.info/docs/#customising-plots) for more info.
- Allow `table_columns_placement` config to work with table IDs as well as column namespaces. See [#841](https://github.com/ewels/MultiQC/issues/841).
- Improved visual spacing between grouped bar plots

#### Bug Fixes

- Custom content no longer clobbers `col1_header` table configs
- The option `--file-list` that refers to a text file with file paths to analyse will no longer ignore directory paths
- [Sample name directory prefixes](https://multiqc.info/docs/#sample-names-prefixed-with-directories) are now added _after_ cleanup.
- If a module is run multiple times in one report, it's CSS and JS files will only be included once (`default` template)

## [MultiQC v1.6](https://github.com/ewels/MultiQC/releases/tag/v1.6) - 2018-08-04

Some of these updates are thanks to the efforts of people who attended the [NASPM](https://twitter.com/NordicGenomics) 2018 MultiQC hackathon session. Thanks to everyone who attended!

#### New Modules

- [**fastp**](https://github.com/OpenGene/fastp)
  - An ultra-fast all-in-one FASTQ preprocessor (QC, adapters, trimming, filtering, splitting...)
  - Module started by [@florianduclot](https://github.com/florianduclot/) and completed by [@ewels](https://github.com/ewels/)
- [**hap.py**](https://github.com/Illumina/hap.py)
  - Hap.py is a set of programs based on htslib to benchmark variant calls against gold standard truth datasets
  - Module written by [@tsnowlan](https://github.com/tsnowlan/)
- [**Long Ranger**](https://support.10xgenomics.com/genome-exome/software/pipelines/latest/what-is-long-ranger)
  - Works with data from the 10X Genomics Chromium. Performs sample demultiplexing, barcode processing, alignment, quality control, variant calling, phasing, and structural variant calling.
  - Module written by [@remiolsen](https://github.com/remiolsen/)
- [**miRTrace**](https://github.com/friedlanderlab/mirtrace)
  - A quality control software for small RNA sequencing data.
  - Module written by [@chuan-wang](https://github.com/chuan-wang/)

#### Module updates

- **BCFtools**
  - New plot showing SNP statistics versus quality of call from bcftools stats ([@MaxUlysse](https://github.com/MaxUlysse) and [@Rotholandus](https://github.com/Rotholandus))
- **BBMap**
  - Support added for BBDuk kmer-based adapter/contaminant filtering summary stats ([@boulund](https://github.com/boulund)
- **FastQC**
  - New read count plot, split into unique and duplicate reads if possible.
  - Help text added for all sections, mostly copied from the excellent FastQC help.
  - Sequence duplication plot rescaled
- **FastQ Screen**
  - Samples in large-sample-number plot are now sorted alphabetically ([@hassanfa](https://github.com/hassanfa)
- **MACS2**
  - Output is now more tolerant of missing data (no plot if no data)
- **Peddy**
  - Background samples now shown in ancestry PCA plot ([@roryk](https://github.com/roryk))
  - New plot showing sex checks versus het ratios, supporting unknowns ([@oyvinev](https://github.com/oyvinev))
- **Picard**
  - New submodule to handle `ValidateSamFile` reports ([@cpavanrun](https://github.com/cpavanrun))
  - WGSMetrics now add the mean and standard-deviation coverage to the general stats table (hidden) ([@cpavanrun](https://github.com/cpavanrun))
- **Preseq**
  - New config option to plot preseq plots with unique old coverage on the y axis instead of read count
  - Code refactoring by [@vladsaveliev](https://github.com/vladsaveliev)
- **QUAST**
  - Null values (`-`) in reports now handled properly. Bargraphs always shown despite varying thresholds. ([@vladsaveliev](https://github.com/vladsaveliev))
- **RNA-SeQC**
  - Don't create the report section for Gene Body Coverage if no data is given
- **Samtools**
  - Fixed edge case bug where MultiQC could crash if a sample had zero count coverage with idxstats.
  - Adds % proper pairs to general stats table
- **Skewer**
  - Read length plot rescaled
- **Tophat**
  - Fixed bug where some samples could be given a blank sample name ([@lparsons](https://github.com/lparsons))
- **VerifyBamID**
  - Change column header help text for contamination to match percentage output ([@chapmanb](https://github.com/chapmanb))

#### New MultiQC Features

- New config option `remove_sections` to skip specific report sections from modules
- Add `path_filters_exclude` to exclude certain files when running modules multiple times. You could previously only include certain files.
- New `exclude_*` keys for file search patterns
  - Have a subset of patterns to exclude otherwise detected files with, by filename or contents
- Command line options all now use mid-word hyphens (not a mix of hyphens and underscores)
  - Old underscore terms still maintained for backwards compatibility
- Flag `--view-tags` now works without requiring an "analysis directory".
- Removed Python dependency for `enum34` ([@boulund](https://github.com/boulund))
- Columns can be added to `General Stats` table for custom content/module.
- New `--ignore-symlinks` flag which will ignore symlinked directories and files.
- New `--no-megaqc-upload` flag which disables automatically uploading data to MegaQC

#### Bug Fixes

- Fix path filters for `top_modules/module_order` configuration only selecting if _all_ globs match. It now filters searches that match _any_ glob.
- Empty sample names from cleaning are now no longer allowed
- Stop prepend_dirs set in the config from getting clobbered by an unpassed CLI option ([@tsnowlan](https://github.com/tsnowlan))
- Modules running multiple times now have multiple sets of columns in the General Statistics table again, instead of overwriting one another.
- Prevent tables from clobbering sorted row orders.
- Fix linegraph and scatter plots data conversion (sporadically the incorrect `ymax` was used to drop data points) ([@cpavanrun](https://github.com/cpavanrun))
- Adjusted behavior of ceiling and floor axis limits
- Adjusted multiple file search patterns to make them more specific
  - Prevents the wrong module from accidentally slurping up output from a different tool. By [@cpavanrun](https://github.com/cpavanrun) (see [PR #727](https://github.com/ewels/MultiQC/pull/727))
- Fixed broken report bar plots when `-p`/`--export-plots` was specified (see issue [#801](https://github.com/ewels/MultiQC/issues/801))

## [MultiQC v1.5](https://github.com/ewels/MultiQC/releases/tag/v1.5) - 2018-03-15

#### New Modules

- [**HiCPro**](https://github.com/nservant/HiC-Pro) - New module!
  - HiCPro: Quality controls and processing of Hi-C
  - Module written by [@nservant](https://github.com/nservant),
- [**DeDup**](http://www.github.com/apeltzer/DeDup) - New module!
  - DeDup: Improved Duplicate Removal for merged/collapsed reads in ancient DNA analysis
  - Module written by [@apeltzer](https://github.com/apeltzer),
- [**Clip&Merge**](http://github.com/apeltzer/ClipAndMerge) - New module!
  - Clip&Merge: Adapter clipping and read merging for ancient DNA analysis
  - Module written by [@apeltzer](https://github.com/apeltzer),

#### Module updates

- **bcl2fastq**
  - Catch `ZeroDivisionError` exceptions when there are 0 reads ([@aledj2](https://github.com/aledj2))
  - Add parsing of `TrimmedBases` and new General Stats column for % bases trimmed ([@matthdsm](https://github.com/matthdsm)).
- **BUSCO**
  - Fixed configuration bug that made all sample names become `'short'`
- **Custom Content**
  - Parsed tables now exported to `multiqc_data` files
- **Cutadapt**
  - Refactor parsing code to collect all length trimming plots
- **FastQC**
  - Fixed starting y-axis label for GC-content lineplot being incorrect.
- **HiCExplorer**
  - Updated to work with v2.0 release.
- **Homer**
  - Made parsing of `tagInfo.txt` file more resilient to variations in file format so that it works with new versions of Homer.
  - Kept order of chromosomes in coverage plot consistent.
- **Peddy**
  - Switch `Sex error` logic to `Correct sex` for better highlighting ([@aledj2](https://github.com/aledj2))
- **Picard**
  - Updated module and search patterns to recognise new output format from Picard version >= 2.16 and GATK output.
- **Qualimap BamQC**
  - Fixed bug where start of _Genome Fraction_ could have a step if target is 100% covered.
- **RNA-SeQC**
  - Added rRNA alignment stats to summary table [@Rolandde](https://github.com/Rolandde)
- **RSeqC**
  - Fixed read distribution plot by adding category for `other_intergenic` (thanks to [@moxgreen](https://github.com/moxgreen))
  - Fixed a dodgy plot title (Read GC content)
- **Supernova**
  - Added support for Supernova 2.0 reports. Fixed a TypeError bug when using txt reports only. Also a bug when parsing empty histogram files.

#### New MultiQC Features

- Invalid choices for `--module` or `--exclude` now list the available modules alphabetically.
- Linting now checks for presence in `config.module_order` and tags.

#### Bug Fixes

- Excluding modules now works in combination with using module tags.
- Fixed edge-case bug where certain combinations of `output_fn_name` and `data_dir_name` could trigger a crash
- Conditional formatting - values are now longer double-labelled
- Made config option `extra_series` work in scatter plots the same way that it works for line plots
- Locked the `matplotlib` version to `v2.1.0` and below
  - Due to [two](https://github.com/matplotlib/matplotlib/issues/10476) [bugs](https://github.com/matplotlib/matplotlib/issues/10784) that appeared in `v2.2.0` - will remove this constraint when there's a new release that works again.

## [MultiQC v1.4](https://github.com/ewels/MultiQC/releases/tag/v1.4) - 2018-01-11

A slightly earlier-than-expected release due to a new problem with dependency packages that is breaking MultiQC installations since 2018-01-11.

#### New Modules

- [**Sargasso**](http://statbio.github.io/Sargasso/)
  - Parses output from Sargasso - a tool to separate mixed-species RNA-seq reads according to their species of origin
  - Module written by [@hxin](https://github.com/hxin/)
- [**VerifyBAMID**](https://genome.sph.umich.edu/wiki/VerifyBamID)
  - Parses output from VerifyBAMID - a tool to detect contamination in BAM files.
  - Adds the `CHIPMIX` and `FREEMIX` columns to the general statistics table.
  - Module written by [@aledj2](https://github.com/aledj2/)

#### Module updates

- **MACS2**
  - Updated to work with output from older versions of MACS2 by [@avilella](https://github.com/avilella/)
- **Peddy**
  - Add het check plot to suggest potential contamination by [@aledj2](https://github.com/aledj2)
- **Picard**
  - Picard HsMetrics `HS_PENALTY` plot now has correct axis labels
  - InsertSizeMetrics switches commas for points if it can't convert floats. Should help some european users.
- **QoRTs**
  - Added support for new style of output generated in the v1.3.0 release
- **Qualimap**
  - New `Error rate` column in General Statistics table, added by [@Cashalow](https://github.com/Cashalow/)
    - Hidden by default - customise your MultiQC config to always show this column (see [docs](http://multiqc.info/docs/#hiding-columns))
- **QUAST**
  - New option to customise the default display of contig count and length (eg. `bp` instead of `Mbp`).
  - See [documentation](http://multiqc.info/docs/#quast). Written by [@ewels](https://github.com/ewels/) and [@Cashalow](https://github.com/Cashalow/)
- **RSeQC**
  - Removed normalisation in Junction Saturation plot. Now raw counts instead of % of total junctions.

#### New MultiQC Features

- Conditional formatting / highlighting of cell contents in tables
  - If you want to make values that match a criteria stand out more, you can now write custom rules and formatting instructions for tables.
  - For instructions, see [the documentation](http://multiqc.info/docs/#conditional-formatting)
- New `--lint` option which is strict about best-practices for writing new modules
  - Useful when writing new modules and code as it throws warnings
  - Currently only implemented for bar plots and a few other places. More linting coming soon...
- If MultiQC breaks and shows am error message, it now reports the filename of the last log it found
  - Hopefully this will help with debugging / finding dodgy input data

#### Bug Fixes

- Addressed new dependency error with conflicting package requirements
  - There was a conflict between the `networkx`, `colormath` and `spectra` releases.
  - I previously forced certain software versions to get around this, but `spectra` has now updated with the unfortunate effect of introducing a new dependency clash that halts installation.
- Fixed newly introduced bug where Custom Content MultiQC config file search patterns had been broken
- Updated pandoc command used in `--pdf` to work with new releases of Pandoc
- Made config `table_columns_visible` module name key matching case insensitive to make less frustrating

## [MultiQC v1.3](https://github.com/ewels/MultiQC/releases/tag/v1.3) - 2017-11-03

#### Breaking changes - custom search patterns

Only for users with custom search patterns for the `bowtie` or `star`: you will
need to update your config files - the `bowtie` search key is now `bowtie1`,
`star_genecounts` is now `star/genecounts`.

For users with custom modules - search patterns _must_ now conform to the search
pattern naming convention: `modulename` or `modulename/anything` (the search pattern
string beginning with the name of your module, anything you like after the first `/`).

#### New Modules

- [**10X Supernova**](https://support.10xgenomics.com/de-novo-assembly/software/overview/welcome)
  - Parses statistics from the _de-novo_ Supernova software.
  - Module written by [@remiolsen](https://github.com/remiolsen/)
- [**BBMap**](https://sourceforge.net/projects/bbmap/)
  - Plot metrics from a number of BBMap tools, a suite of DNA/RNA mapping tools and utilities
  - Module written by [@boulund](https://github.com/boulund/) and [@epruesse](https://github.com/epruesse/)
- [**deepTools**](https://github.com/fidelram/deepTools) - new module!
  - Parse text output from `bamPEFragmentSize`, `estimateReadFiltering`, `plotCoverage`, `plotEnrichment`, and `plotFingerprint`
  - Module written by [@dpryan79](https://github.com/dpryan79/)
- [**Homer Tag Directory**](http://homer.ucsd.edu/homer/ngs/tagDir.html) - new submodule!
  - Module written by [@rdali](https://github.com/rdali/)
- [**illumina InterOp**](http://illumina.github.io/interop/index.html)
  - Module to parse metrics from illumina sequencing runs and demultiplexing, generated by the InterOp package
  - Module written by [@matthdsm](https://github.com/matthdsm/)
- [**RSEM**](https://deweylab.github.io/RSEM/) - new module!
  - Parse `.cnt` file comming from rsem-calculate-expression and plot read repartitions (Unalignable, Unique, Multi ...)
  - Module written by [@noirot](https://github.com/noirot/)
- [**HiCExplorer**](https://github.com/maxplanck-ie/HiCExplorer)
  - New module to parse the log files of `hicBuildMatrix`.
  - Module written by [@joachimwolff](https://github.com/joachimwolff/)

#### Module updates

- **AfterQC**
  - Handle new output format where JSON summary key changed names.
- **bcl2fastq**
  - Clusters per sample plot now has tab where counts are categoried by lane.
- **GATK**
  - New submodule to handle Base Recalibrator stats, written by [@winni2k](https://github.com/winni2k/)
- **HiSAT2**
  - Fixed bug where plot title was incorrect if both SE and PE bargraphs were in one report
- **Picard HsMetrics**
  - Parsing code can now handle commas for decimal places
- **Preseq**
  - Updated odd file-search pattern that limited input files to 500kb
- **QoRTs**
  - Added new plots, new helptext and updated the module to produce a lot more output.
- **Qualimap BamQC**
  - Fixed edge-case bug where the refactored coverage plot code could raise an error from the `range` call.
- Documentation and link fixes for Slamdunk, GATK, bcl2fastq, Adapter Removal, FastQC and main docs
  - Many of these spotted and fixed by [@juliangehring](https://github.com/juliangehring/)
- Went through all modules and standardised plot titles
  - All plots should now have a title with the format _Module name: Plot name_

#### New MultiQC Features

- New MultiQC docker image
  - Ready to use docker image now available at <https://hub.docker.com/r/ewels/multiqc/> (200 MB)
  - Uses automated builds - pull `:latest` to get the development version, future releases will have stable tags.
  - Written by [@MaxUlysse](https://github.com/MaxUlysse/)
- New `module_order` config options allow modules to be run multiple times
  - Filters mean that a module can be run twice with different sets of files (eg. before and after trimming)
  - Custom module config parameters can be passed to module for each run
- File search refactored to only search for running modules
  - Makes search much faster when running with lots of files and limited modules
  - For example, if using `-m star` to only use the STAR module, all other file searches now skipped
- File search now warns if an unrecognised search type is given
- MultiQC now saves nearly all parsed data to a structured output file by default
  - See `multiqc_data/multiqc_data.json`
  - This can be turned off by setting `config.data_dump_file: false`
- Verbose logging when no log files found standardised. Less duplication in code and logs easier to read!
- New documentation section describing how to use MultiQC with Galaxy
- Using `shared_key: 'read_counts'` in table header configs now applies relevant defaults

#### Bug Fixes

- Installation problem caused by changes in upstream dependencies solved by stricter installation requirements
- Minor `default_dev` directory creation bug squashed
- Don't prepend the directory separator (`|`) to sample names with `-d` when there are no subdirs
- `yPlotLines` now works even if you don't set `width`

## [MultiQC v1.2](https://github.com/ewels/MultiQC/releases/tag/v1.2) - 2017-08-16

#### CodeFest 2017 Contributions

We had a fantastic group effort on MultiQC at the [2017 BOSC CodeFest](https://www.open-bio.org/wiki/Codefest_2017).
Many thanks to those involved!

#### New Modules

- [**AfterQC**](https://github.com/OpenGene/AfterQC) - New module!
  - Added parsing of the _AfterQC_ json file data, with a plot of filtered reads.
  - Work by [@raonyguimaraes](https://github.com/raonyguimaraes)
- [**bcl2fastq**](https://support.illumina.com/sequencing/sequencing_software/bcl2fastq-conversion-software.html)
  - bcl2fastq can be used to both demultiplex data and convert BCL files to FASTQ file formats for downstream analysis
  - New module parses JSON output from recent versions and summarises some key statistics from the demultiplexing process.
  - Work by [@iimog](https://github.com/iimog) (with a little help from [@tbooth](https://github.com/tbooth) and [@ewels](https://github.com/ewels))
- [**leeHom**](https://github.com/grenaud/leeHom)
  - leeHom is a program for the Bayesian reconstruction of ancient DNA
- [**VCFTools**](https://vcftools.github.io)
  - Added initial support for VCFTools `relatedness2`
  - Added support for VCFTools `TsTv-by-count` `TsTv-by-qual` `TsTv-summary`
  - Module written by [@mwhamgenomics](https://github.com/mwhamgenomics)

#### Module updates

- **FastQ Screen**
  - Gracefully handle missing data from very old FastQ Screen versions.
- **RNA-SeQC**
  - Add new transcript-associated reads plot.
- **Picard**
  - New submodule to handle output from `TargetedPcrMetrics`
- **Prokka**
  - Added parsing of the `# CRISPR arrays` data from Prokka when available ([@asetGem](https://github.com/asetGem))
- **Qualimap**
  - Some code refactoring to radically improve performance and run times, especially with high coverage datasets.
  - Fixed bug where _Cumulative coverage genome fraction_ plot could be truncated.

#### New MultiQC Features

- New module help text
  - Lots of additional help text was written to make MultiQC report plots easier to interpret.
  - Updated modules:
    - Bowtie
    - Bowtie 2
    - Prokka
    - Qualimap
    - SnpEff
  - Elite team of help-writers:
    - [@tabwalsh](https://github.com/tabwalsh)
    - [@ddesvillechabrol](https://github.com/tabwalsh)
    - [@asetGem](https://github.com/asetGem)
- New config option `section_comments` allows you to add custom comments above specific sections in the report
- New `--tags` and `--view_tags` command line options
  - Modules can now be given tags (keywords) and filtered by those. So running `--tags RNA` will only run MultiQC modules related to RNA analysis.
  - Work by [@Hammarn](https://github.com/Hammarn)
- Back-end configuration options to specify the order of table columns
  - Modules and user configs can set priorities for columns to customise where they are displayed
  - Work by [@tbooth](https://github.com/tbooth)
- Added framework for proper unit testing
  - Previous start on unit tests tidied up, new blank template and tests for the `clean_sample_name` functionality.
  - Added to Travis and Appveyor for continuous integration testing.
  - Work by [@tbooth](https://github.com/tbooth)
- Bug fixes and refactoring of report configuration saving / loading
  - Discovered and fixed a bug where a report config could only be loaded once
  - Work by [@DennisSchwartz](https://github.com/DennisSchwartz)
- Table column row headers (sample names) can now be numeric-only.
  - Work by [@iimog](https://github.com/iimog)
- Improved sample name cleaning functionality
  - Added option `regex_keep` to clean filenames by _keeping_ the matching part of a pattern
  - Work by [@robinandeer](https://github.com/robinandeer)
- Handle error when invalid regexes are given in reports
  - Now have a nice toast error warning you and the invalid regexes are highlighted
  - Previously this just crashed the whole report without any warning
  - Work by [@robinandeer](https://github.com/robinandeer)
- Command line option `--dirs-depth` now sets `-d` to `True` (so now works even if `-d` isn't also specified).
- New config option `config.data_dump_file` to export as much data as possible to `multiqc_data/multiqc_data.json`
- New code to send exported JSON data to a a web server
  - This is in preparation for the upcoming MegaQC project. Stay tuned!

#### Bug Fixes

- Specifying multiple config files with `-c`/`--config` now works as expected
  - Previously this would only read the last specified
- Fixed table rendering bug that affected Chrome v60 and IE7-11
  - Table cell background bars weren't showing up. Updated CSS to get around this rendering error.
- HTML ID cleanup now properly cleans strings so that they work with jQuery as expected.
- Made bar graph sample highlighting work properly again
- Config `custom_logo` paths can now be relative to the config file (or absolute as before)
- Report doesn't keep annoyingly telling you that toolbox changes haven't been applied
  - Now uses more subtle _toasts_ and only when you close the toolbox (not every click).
- Switching report toolbox options to regex mode now enables the _Apply_ button as it should.
- Sorting table columns with certain suffixes (eg. `13X`) no works properly (numerically)
- Fixed minor bug in line plot data smoothing (now works with unsorted keys)

---

## [MultiQC v1.1](https://github.com/ewels/MultiQC/releases/tag/v1.1) - 2017-07-18

#### New Modules

- [**BioBloom Tools**](https://github.com/bcgsc/biobloom)
  - Create Bloom filters for a given reference and then to categorize sequences
- [**Conpair**](https://github.com/nygenome/Conpair)
  - Concordance and contamination estimator for tumor–normal pairs
- [**Disambiguate**](https://github.com/AstraZeneca-NGS/disambiguate)
  - Bargraph displaying the percentage of reads aligning to two different reference genomes.
- [**Flexbar**](https://github.com/seqan/flexbar)
  - Flexbar is a tool for flexible barcode and adapter removal.
- [**HISAT2**](https://ccb.jhu.edu/software/hisat2/)
  - New module for the HISAT2 aligner.
  - Made possible by updates to HISAT2 logging by @infphilo (requires `--new-summary` HISAT2 flag).
- [**HOMER**](http://homer.ucsd.edu/homer/)
  - Support for summary statistics from the `findPeaks` tool.
- [**Jellyfish**](http://www.cbcb.umd.edu/software/jellyfish/)
  - Histograms to estimate library complexity and coverage from k-mer content.
  - Module written by @vezzi
- [**MACS2**](https://github.com/taoliu/MACS)
  - Summary of redundant rate from MACS2 peak calling.
- [**QoRTs**](http://hartleys.github.io/QoRTs/)
  - QoRTs is toolkit for analysis, QC and data management of RNA-Seq datasets.
- [**THetA2**](http://compbio.cs.brown.edu/projects/theta/)
  - THeTA2 _(Tumor Heterogeneity Analysis)_ estimates tumour purity and clonal / subclonal copy number.

#### Module updates

- **BCFtools**
  - Option to collapse complementary changes in substitutions plot, useful for non-strand specific experiments (thanks to @vladsaveliev)
- **Bismark**
  - M-Bias plots no longer show read 2 for single-end data.
- **Custom Content**
  - New option to print raw HTML content to the report.
- **FastQ Screen**
  - Fixed edge-case bug where many-sample plot broke if total number of reads was less than the subsample number.
  - Fixed incorrect logic of config option `fastqscreen_simpleplot` (thanks to @daler)
  - Organisms now alphabetically sorted in fancy plot so that order is nonrandom (thanks to @daler)
  - Fixed bug where `%No Hits` was missed in logs from recent versions of FastQ Screen.
- **HTSeq Counts**
  - Fixed but so that module still works when `--additional-attr` is specified in v0.8 HTSeq above (thanks to @nalcala)
- **Picard**
  - CollectInsertSize: Fixed bug that could make the General Statistics _Median Insert Size_ value incorrect.
  - Fixed error in sample name regex that left trailing `]` characters and was generally broken (thanks to @jyh1 for spotting this)
- **Preseq**
  - Improved plots display (thanks to @vladsaveliev)
- **Qualimap**
  - Only calculate bases over target coverage for values in General Statistics. Should give a speed increase for very high coverage datasets.
- **QUAST**
  - Module is now compatible with runs from [MetaQUAST](http://quast.sourceforge.net/metaquast) (thanks to @vladsaveliev)
- **RSeQC**
  - Changed default order of sections
  - Added config option to reorder and hide module report sections

#### New MultiQC features

- If a report already exists, execution is no longer halted.
  - `_1` is appended to the filename, iterating if this also exists.
  - `-f`/`--force` still overwrites existing reports as before
  - Feature written by [@Hammarn](https://github.com/Hammarn)
- New ability to run modules multiple times in a single report
  - Each run can be given different configuration options, including filters for input files
  - For example, have FastQC after trimming as well as FastQC before trimming.
  - See the relevant [documentation](http://multiqc.info/docs/#order-of-modules) for more instructions.
- New option to customise the order of report _sections_
  - This is in addition / alternative to changing the order of module execution
  - Allows one module to have sections in multiple places (eg. Custom Content)
- Tables have new column options `floor`, `ceiling` and `minRange`.
- Reports show warning if JavaScript is disabled
- Config option `custom_logo` now works with file paths relative to config file directory and cwd.

#### Bug Fixes

- Table headers now sort columns again after scrolling the table
- Fixed buggy table header tooltips
- Base `clean_s_name` function now strips excess whitespace.
- Line graphs don't smooth lines if not needed (number of points < maximum number allowed)
- PDF output now respects custom output directory.

---

## [MultiQC v1.0](https://github.com/ewels/MultiQC/releases/tag/v1.0) - 2017-05-17

Version 1.0! This release has been a long time coming and brings with it some fairly
major improvements in speed, report filesize and report performance. There's also
a bunch of new modules, more options, features and a whole lot of bug fixes.

The version number is being bumped up to 1.0 for a couple of reasons:

1. MultiQC is now _(hopefully)_ relatively stable. A number of facilities and users
   are now using it in a production setting and it's published. It feels like it
   probably deserves v1 status now somehow.
2. This update brings some fairly major changes which will break backwards
   compatibility for plugins. As such, semantic versioning suggests a change in
   major version number.

### Breaking Changes

For most people, you shouldn't have any problems upgrading. There are two
scenarios where you may need to make changes with this update:

#### 1. You have custom file search patterns

Search patterns have been flattened and may no longer have arbitrary depth.
For example, you may need to change the following:

```yaml
fastqc:
  data:
    fn: "fastqc_data.txt"
  zip:
    fn: "*_fastqc.zip"
```

to this:

```yaml
fastqc/data:
  fn: "fastqc_data.txt"
fastqc/zip:
  fn: "*_fastqc.zip"
```

See the [documentation](http://multiqc.info/docs/#step-1-find-log-files) for instructions on how to write the new file search syntax.

See [`search_patterns.yaml`](multiqc/utils/search_patterns.yaml) for the new module search keys
and more examples.

#### 2. You have custom plugins / modules / external code

To see what changes need to applied to your custom plugin code, please see the [MultiQC docs](http://multiqc.info/docs/#v1.0-updates).

#### New Modules

- [**Adapter Removal**](https://github.com/mikkelschubert/adapterremoval)
  - AdapterRemoval v2 - rapid adapter trimming, identification, and read merging
- [**BUSCO**](http://busco.ezlab.org/)
  - New module for the `BUSCO v2` tool, used for assessing genome assembly and annotation completeness.
- [**Cluster Flow**](http://clusterflow.io)
  - Cluster Flow is a workflow tool for bioinformatics pipelines. The new module parses executed tool commands.
- [**RNA-SeQC**](http://archive.broadinstitute.org/cancer/cga/rna-seqc)
  - New module to parse output from RNA-SeQC, a java program which computes a series
    of quality control metrics for RNA-seq data.
- [**goleft indexcov**](https://github.com/brentp/goleft/tree/master/indexcov)
  - [goleft indexcov](https://github.com/brentp/goleft/tree/master/indexcov) uses the PED and ROC
    data files to create diagnostic plots of coverage per sample, helping to identify sample gender and coverage issues.
  - Thanks to @chapmanb and @brentp
- [**SortMeRNA**](http://bioinfo.lifl.fr/RNA/sortmerna/)
  - New module for `SortMeRNA`, commonly used for removing rRNA contamination from datasets.
  - Written by @bschiffthaler

#### Module updates

- **Bcftools**
  - Fixed bug with display of indels when only one sample
- **Cutadapt**
  - Now takes the filename if the sample name is `-` (stdin). Thanks to @tdido
- **FastQC**
  - Data for the Sequence content plot can now be downloaded from reports as a JSON file.
- **FastQ Screen**
  - Rewritten plotting method for high sample numbers plot (~ > 20 samples)
  - Now shows counts for single-species hits and bins all multi-species hits
  - Allows plot to show proper percentage view for each sample, much easier to interpret.
- **HTSeq**
  - Fix bug where header lines caused module to crash
- **Picard**
  - New `RrbsSummaryMetrics` Submodule!
  - New `WgsMetrics` Submodule!
  - `CollectGcBiasMetrics` module now prints summary statistics to `multiqc_data` if found. Thanks to @ahvigil
- **Preseq**
  - Now trims the x axis to the point that meets 90% of `min(unique molecules)`.
    Hopefully prevents ridiculous x axes without sacrificing too much useful information.
  - Allows to show estimated depth of coverage instead of less informative molecule counts
    (see [details](http://multiqc.info/docs/#preseq)).
  - Plots dots with externally calculated real read counts (see [details](http://multiqc.info/docs/#preseq)).
- **Qualimap**
  - RNASeq Transcript Profile now has correct axis units. Thanks to @roryk
  - BamQC module now doesn't crash if reports don't have genome gc distributions
- **RSeQC**
  - Fixed Python3 error in Junction Saturation code
  - Fixed JS error for Junction Saturation that made the single-sample combined plot only show _All Junctions_

#### Core MultiQC updates

- Change in module structure and import statements (see [details](http://multiqc.info/docs/#v1.0-updates)).
- Module file search has been rewritten (see above changes to configs)
  - Significant improvement in search speed (test dataset runs in approximately half the time)
  - More options for modules to find their logs, eg. filename and contents matching regexes (see the [docs](http://multiqc.info/docs/#step-1-find-log-files))
- Report plot data is now compressed, significantly reducing report filesizes.
- New `--ignore-samples` option to skip samples based on parsed sample name
  - Alternative to filtering by input filename, which doesn't always work
  - Also can use config vars `sample_names_ignore` (glob patterns) and `sample_names_ignore_re` (regex patterns).
- New `--sample-names` command line option to give file with alternative sample names
  - Allows one-click batch renaming in reports
- New `--cl_config` option to supply MultiQC config YAML directly on the command line.
- New config option to change numeric multiplier in General Stats
  - For example, if reports have few reads, can show `Thousands of Reads` instead of `Millions of Reads`
  - Set config options `read_count_multiplier`, `read_count_prefix` and `read_count_desc`
- Config options `decimalPoint_format` and `thousandsSep_format` now apply to tables as well as plots
  - By default, thosands will now be separated with a space and `.` used for decimal places.
- Tables now have a maximum-height by default and scroll within this.
  - Speeds up report rendering in the web browser and makes report less stupidly long with lots of samples
  - Button beneath table toggles full length if you want a zoomed-out view
  - Refactored and removed previous code to make the table header "float"
  - Set `config.collapse_tables` to `False` to disable table maximum-heights
- Bar graphs and heatmaps can now be zoomed in on
  - Interactive plots sometimes hide labels due to lack of space. These can now be zoomed in on to see specific samples in more detail.
- Report plots now load sequentially instead of all at once
  - Prevents the browser from locking up when large reports load
- Report plot and section HTML IDs are now sanitised and checked for duplicates
- New template available (called _sections_) which has faster loading
  - Only shows results from one module at a time
  - Makes big reports load in the browser much more quickly, but requires more clicking
  - Try it out by specifying `-t sections`
- Module sections tidied and refactored
  - New helper function `self.add_section()`
  - Sections hidden in nav if no title (no more need for the hacky `self.intro +=`)
  - Content broken into `description`, `help` and `plot`, with automatic formatting
  - Empty module sections are now skipped in reports. No need to check if a plot function returns `None`!
  - Changes should be backwards-compatible
- Report plot data export code refactored
  - Now doesn't export hidden samples (uses HighCharts [export-csv](https://github.com/highcharts/export-csv) plugin)
- Handle error when `git` isn't installed on the system.
- Refactored colouring of table cells
  - Was previously done in the browser using [chroma.js](http://gka.github.io/chroma.js/)
  - Now done at report generation time using the [spectra](https://pypi.python.org/pypi/spectra) package
  - Should helpfully speed up report rendering time in the web browser, especially for large reports
- Docs updates (thanks to @varemo)
- Previously hidden log file `.multiqc.log` renamed to `multiqc.log` in `multiqc_data`
- Added option to load MultiQC config file from a path specified in the environment variable `MULTIQC_CONFIG_PATH`
- New table configuration options
  - `sortRows: False` prevents table rows from being sorted alphabetically
  - `col1_header` allows the default first column header to be changed from "Sample Name"
- Tables no longer show _Configure Columns_ and _Plot_ buttons if they only have a single column
- Custom content updates
  - New `custom_content`/`order` config option to specify order of Custom Content sections
  - Tables now use the header for the first column instead of always having `Sample Name`
  - JSON + YAML tables now remember order of table columns
  - Many minor bugfixes
- Line graphs and scatter graphs axis limits
  - If limits are specified, data exceeding this is no longer saved in report
  - Visually identical, but can make report file sizes considerable smaller in some cases
- Creating multiple plots without a config dict now works (previously just gave grey boxes in report)
- All changes are now tested on a Windows system, using [AppVeyor](https://ci.appveyor.com/project/ewels/multiqc/)
- Fixed rare error where some reports could get empty General Statistics tables when no data present.
- Fixed minor bug where config option `force: true` didn't work. Now you don't have to always specify `-f`!

---

## [MultiQC v0.9](https://github.com/ewels/MultiQC/releases/tag/v0.9) - 2016-12-21

A major new feature is released in v0.9 - support for _custom content_. This means
that MultiQC can now easily include output from custom scripts within reports without
the need for a new module or plugin. For more information, please see the
[MultiQC documentation](http://multiqc.info/docs/#custom-content).

#### New Modules

- [**HTSeq**](http://www-huber.embl.de/HTSeq/doc/count.html)
  - New module for the `htseq-count` tool, often used in RNA-seq analysis.
- [**Prokka**](http://www.vicbioinformatics.com/software.prokka.shtml)
  - Prokka is a software tool for the rapid annotation of prokaryotic genomes.
- [**Slamdunk**](http://t-neumann.github.io/slamdunk/)
  - Slamdunk is a software tool to analyze SLAMSeq data.
- [**Peddy**](https://github.com/brentp/peddy)
  - Peddy calculates genotype :: pedigree correspondence checks, ancestry checks and sex checks using VCF files.

#### Module updates

- **Cutadapt**
  - Fixed bug in General Stats table number for old versions of cutadapt (pre v1.7)
  - Added support for _really_ old cutadapt logs (eg. v.1.2)
- **FastQC**
  - New plot showing total overrepresented sequence percentages.
  - New option to parse a file containing a theoretical GC curve to display in the background.
    - Human & Mouse Genome / Transcriptome curves bundled, or make your own using
      [fastqcTheoreticalGC](https://github.com/mikelove/fastqcTheoreticalGC). See the
      [MultiQC docs](http://multiqc.info/docs/#fastqc) for more information.
- **featureCounts**
  - Added parsing checks and catch failures for when non-featureCounts files are picked up by accident
- **GATK**
  - Fixed logger error in VariantEval module.
- **Picard**
  - Fixed missing sample overwriting bug in `RnaSeqMetrics`
  - New feature to customise coverage shown from `HsMetrics` in General Statistics table
    see the [docs](http://multiqc.info/docs/#picard) for info).
  - Fixed compatibility problem with output from `CollectMultipleMetrics` for `CollectAlignmentSummaryMetrics`
- **Preseq**
  - Module now recognises output from `c_curve` mode.
- **RSeQC**
  - Made the gene body coverage plot show the percentage view by default
  - Made gene body coverage properly handle sample names
- **Samtools**
  - New module to show duplicate stats from `rmdup` logs
  - Fixed a couple of niggles in the idxstats plot
- **SnpEff**
  - Fixed swapped axis labels in the Variant Quality plot
- **STAR**
  - Fixed crash when there are 0 unmapped reads.
  - Sample name now taken from the directory name if no file prefix found.
- **Qualimap BamQC**
  - Add a line for pre-calculated reference genome GC content
  - Plot cumulative coverage for values above 50x, align with the coverage histogram.
  - New ability to customise coverage thresholds shown in General Statistics table
    (see the [docs](http://multiqc.info/docs/#qualimap) for info).

#### Core MultiQC updates

- Support for _custom content_ (see top of release notes).
- New ninja report tool: make scatter plots of any two table columns!
- Plot data now saved in `multiqc_data` when 'flat' image plots are created
  - Allows you easily re-plot the data (eg. in Excel) for further downstream investigation
- Added _'Apply'_ button to Highlight / Rename / Hide.
  - These tools can become slow with large reports. This means that you can enter several
    things without having to wait for the report to replot each change.
- Report heatmaps can now be sorted by highlight
- New config options `decimalPoint_format` and `thousandsSep_format`
  - Allows you to change the default `1 234.56` number formatting for plots.
- New config option `top_modules` allows you to specify modules that should come at the top of the report
- Fixed bar plot bug where missing categories could shift data between samples
- Report title now printed in the side navigation
- Missing plot IDs added for easier plot exporting
- Stopped giving warnings about skipping directories (now a debug message)
- Added warnings in report about missing functionality for flat plots (exporting and toolbox)
- Export button has contextual text for images / data
- Fixed a bug where user config files were loaded twice
- Fixed bug where module order was random if `--module` or `--exclude` was used.
- Refactored code so that the order of modules can be changed in the user config
- Beefed up code + docs in scatter plots back end and multiple bar plots.
- Fixed a few back end nasties for Tables
  - Shared-key columns are no longer forced to share colour schemes
  - Fixed bug in lambda modified values when format string breaks
  - Supplying just data with no header information now works as advertised
- Improvements to back end code for bar plots
  - New `tt_decimals` and `tt_suffix` options for bar plots
  - Bar plots now support `yCeiling`, `yFloor` and `yMinRange`, as with line plots.
  - New option `hide_zero_cats:False` to force legends to be shown even when all data is 0
- General Stats _Showing x of y_ columns count is fixed on page load.
- Big code whitespace cleanup

---

## [MultiQC v0.8](https://github.com/ewels/MultiQC/releases/tag/v0.8) - 2016-09-26

#### New Modules

- [**GATK**](https://software.broadinstitute.org/gatk/)
  - Added support for VariantEval reports, only parsing a little of the information
    in there so far, but it's a start.
  - Module originally written by @robinandeer at the [OBF Codefest](https://www.open-bio.org/wiki/Codefest_2016),
    finished off by @ewels
- [**Bcftools**](https://samtools.github.io/bcftools/)
- [**QUAST**](http://quast.bioinf.spbau.ru/)
  - QUAST is a tool for assessing de novo assemblies against reference genomes.

#### Module updates

- **Bismark** now supports reports from `bam2nuc`, giving Cytosine coverage in General Stats.
- **Bowtie1**
  - Updated to try to find bowtie command before log, handle multiple logs in one file. Same as bowtie2.
- **FastQC**
  - Sample pass/warn/fail lists now display properly even with large numbers of samples
  - Sequence content heatmap display is better with many samples
- **Kallisto**
  - Now supports logs from SE data.
- **Picard**
  - `BaseDistributionByCycle` - new submodule! Written by @mlusignan
  - `RnaSeqMetrics` - new submodule! This one by @ewels ;)
  - `AlignmentSummaryMetrics` - another new submodule!
  - Fixed truncated files crash bug for Python 3 _(#306)_
- **Qualimap RNASeqQC**
  - Fixed parsing bug affecting counts in _Genomic Origin_ plot.
  - Module now works with European style thousand separators (`1.234,56` instead of `1,234.56`)
- **RSeQC**
  - `infer_experiment` - new submodule! Written by @Hammarn
- **Samtools**
  - `stats` submodule now has separate bar graph showing alignment scores
  - `flagstat` - new submodule! Written by @HLWiencko
  - `idxstats` - new submodule! This one by @ewels again

#### Core MultiQC updates

- New `--export`/`-p` option to generate static images plot in `multiqc_plots` (`.png`, `.svg` and `.pdf`)
  - Configurable with `export_plots`, `plots_dir_name` and `export_plot_formats` config options
  - `--flat` option no longer saves plots in `multiqc_data/multiqc_plots`
- New `--comment`/`-b` flag to add a comment to the top of reports.
- New `--dirs-depth`/`-dd` flag to specify how many directories to prepend with `--dirs`/`-d`
  - Specifying a postive number will take that many directories from the end of the path
  - A negative number will take directories from the start of the path.
- Directory paths now appended before cleaning, so `fn_clean_exts` will now affect these names.
- New `custom_logo` attributes to add your own logo to reports.
- New `report_header_info` config option to add arbitrary information to the top of reports.
- New `--pdf` option to create a PDF report
  - Depends on [Pandoc](http://pandoc.org) being installed and is in a beta-stage currently.
  - Note that specifying this will make MultiQC use the `simple` template, giving a HTML report with
    much reduced functionality.
- New `fn_clean_sample_names` config option to turn off sample name cleaning
  - This will print the full filename for samples. Less pretty reports and rows
    on the General Statistics table won't line up, but can prevent overwriting.
- Table header defaults can now be set easily
- General Statistics table now hidden if empty.
- Some new defaults in the sample name cleaning
- Updated the `simple` template.
  - Now has no toolbox or nav, no JavaScript and is better suited for printing / PDFs.
  - New `config.simple_output` config flag so code knows when we're trying to avoid JS.
- Fixed some bugs with config settings (eg. template) being overwritten.
- NFS log file deletion bug fixed by @brainstorm (#265)
- Fixed bug in `--ignore` behaviour with directory names.
- Fixed nasty bug in beeswarm dot plots where sample names were mixed up (#278)
- Beeswarm header text is now more informative (sample count with more info on a tooltip)
- Beeswarm plots now work when reports have > 1000 samples
- Fixed some buggy behaviour in saving / loading report highlighting + renaming configs (#354)

Many thanks to those at the [OpenBio Codefest 2016](https://www.open-bio.org/wiki/Codefest_2016)
who worked on MultiQC projects.

---

## [MultiQC v0.7](https://github.com/ewels/MultiQC/releases/tag/v0.7) - 2016-07-04

#### Module updates

- [**Kallisto**](https://pachterlab.github.io/kallisto/) - new module!
- **Picard**
  - Code refactored to make maintenance and additions easier.
  - Big update to `HsMetrics` parsing - more results shown in report, new plots (by @lpantano)
  - Updated `InsertSizeMetrics` to understand logs generated by `CollectMultipleMetrics` (#215)
  - Newlines in picard output. Fixed by @dakl
- **Samtools**
  - Code refactored
  - Rewrote the `samtools stats` code to display more stats in report with a beeswarm plot.
- **Qualimap**
  - Rewritten to use latest methods and fix bugs.
  - Added _Percentage Aligned_ column to general stats for `BamQC` module.
  - Extra table thresholds added by @avilella (hidden by default)
- **General Statistics**
  - Some tweaks to the display defaults (FastQC, Bismark, Qualimap, SnpEff)
  - Now possible to skip the General Statistics section of the report with `--exclude general_stats`
- **Cutadapt** module updated to recognise logs from old versions of cutadapt (<= v1.6)
- **Trimmomatic**
  - Now handles `,` decimal places in percentage values.
  - Can cope with line breaks in log files (see issue #212)
- **FastQC** refactored
  - Now skips zip files if the sample name has already been found. Speeds up MultiQC execution.
  - Code cleaned up. Parsing and data-structures standardised.
  - New popovers on Pass / Warn / Fail status bars showing sample names. Fast highlighting and hiding.
  - New column in General Stats (hidden by default) showing percentage of FastQC modules that failed.
- **SnpEff**
  - Search pattern now more generic, should match reports from others.
  - _Counts by Effect_ plot removed (had hundreds of categories, was fairly unusable).
  - `KeyError` bug fixed.
- **Samblaster** now gets sample name from `ID` instead of `SM` (@dakl)
- **Bowtie 2**
  - Now parses overall alignment rate as intended.
  - Now depends on even less log contents to work with more inputs.
- **MethylQA** now handles variable spacing in logs
- **featureCounts** now splits columns on tabs instead of whitespace, can handle filenames with spaces

#### Core MultiQC updates

- **Galaxy**: MultiQC now available in Galax! Work by @devengineson / @yvanlebras / @cmonjeau
  - See it in the [Galaxy Toolshed](https://toolshed.g2.bx.psu.edu/view/engineson/multiqc/)
- **Heatmap**: New plot type!
- **Scatter Plot**: New plot type!
- **Download raw data** behind plots in reports! Available in the Export toolbox.
  - Choose from tab-separated, comma-separated and the complete JSON.
- **Table columns can be hidden** on page load (shown through _Configure Columns_)
  - Defaults are configurable using the `table_columns_visible` config option.
- **Beeswarm plot**: Added missing rename / highlight / hiding functionality.
- New `-l` / `--file-list` option: specify a file containing a **list of files** to search.
- **Updated HighCharts** to v4.2.5. Added option to export to JPEG.
- Can now **cancel execution** with a single `ctrl+c` rather than having to button mash
- More granular control of **skipping files** during scan (filename, dirname, path matching)
  - Fixed `--exclude` so that it works with directories as well as files
- **New _Clear_ button** in toolbox to bulk remove highlighting / renaming / hiding filters.
- Improved documentation about behaviour for large sample numbers.
- Handle YAML parsing errors for the config file more gracefully
- Removed empty columns from tables again
- Fixed bug in changing module search patterns, reported by @lweasel
- Added timeout parameter to version check to prevent hang on systems with long defaults
- Fixed table display bug in Firefox
- Fixed bug related to order in which config files are loaded
- Fixed bug that broke the _"Show only"_ toolbox feature with multiple names.
- Numerous other small bugs.

---

## [MultiQC v0.6](https://github.com/ewels/MultiQC/releases/tag/v0.6) - 2016-04-29

#### Module updates

- New [Salmon](http://combine-lab.github.io/salmon/) module.
- New [Trimmomatic](http://www.usadellab.org/cms/?page=trimmomatic) module.
- New [Bamtools stats](https://github.com/pezmaster31/bamtools) module.
- New beeswarm plot type. General Stats table replaced with this when many samples in report.
- New RSeQC module: Actually a suite of 8 new modules supporting various outputs from RSeQC
- Rewrote bowtie2 module: Now better at parsing logs and tries to scrape input from wrapper logs.
- Made cutadapt show counts by default instead of obs/exp
- Added percentage view to Picard insert size plot

#### Core MultiQC updates

- Dynamic plots now update their labels properly when changing datasets and to percentages
- Config files now loaded from working directory if present
- Started new docs describing how each module works
- Refactored featureCounts module. Now handles summaries describing multiple samples.
- Stopped using so many hidden files. `.multiqc.log` now called `multiqc.log`
- New `-c`/`--config` command line option to specify a MultiQC configuration file
- Can now load run-specific config files called `multiqc_config.yaml` in working directory
- Large code refactoring - moved plotting code out of `BaseModule` and into new `multiqc.plots` submodules
- Generalised code used to generate the General Stats table so that it can be used by modules
- Removed interactive report tour, replaced with a link to a youtube tutorial
- Made it possible to permanently hide the blue welcome message for all future reports
- New option to smooth data for line plots. Avoids mega-huge plots. Applied to SnpEff, RSeQC, Picard.

Bugfixes:

- Qualimap handles infinity symbol (thanks @chapmanb )
- Made SnpEff less fussy about required fields for making plots
- UTF-8 file paths handled properly in Py2.7+
- Extending two config variables wasn't working. Now fixed.
- Dragging the height bar of plots now works again.
- Plots now properly change y axis limits and labels when changing datasets
- Flat plots now have correct path in `default_dev` template

---

## [MultiQC v0.5](https://github.com/ewels/MultiQC/releases/tag/v0.5) - 2016-03-29

#### Module updates

- New [Skewer](https://github.com/relipmoc/skewer) module, written by @dakl
- New [Samblaster](https://github.com/GregoryFaust/samblaster) module, written by @dakl
- New [Samtools stats](http://www.htslib.org/) module, written by @lpantano
- New [HiCUP](http://www.bioinformatics.babraham.ac.uk/projects/hicup/) module
- New [SnpEff](http://snpeff.sourceforge.net/) module
- New [methylQA](http://methylqa.sourceforge.net/) module

#### Core MultiQC updates

- New "Flat" image plots, rendered at run time with MatPlotLib
  - By default, will use image plots if > 50 samples (set in config as `plots_flat_numseries`)
  - Means that _very_ large numbers of samples can be viewed in reports. _eg._ single cell data.
  - Templates can now specify their own plotting functions
  - Use `--flat` and `--interactive` to override this behaviour
- MultiQC added to `bioconda` (with help from @dakl)
- New plugin hook: `config_loaded`
- Plugins can now add new command line options (thanks to @robinandeer)
- Changed default data directory name from `multiqc_report_data` to `multiqc_data`
- Removed support for depreciated MultiQC_OSXApp
- Updated logging so that a verbose `multiqc_data/.multiqc.log` file is always written
- Now logs more stuff in verbose mode - command used, user configs and so on.
- Added a call to multiqc.info to check for new versions. Disable with config `no_version_check`
- Removed general stats manual row sorting.
- Made filename matching use glob unix style filename match patterns
- Everything (including the data directory) is now created in a temporary directory and moved when MultiQC is complete.
- A handful of performance updates for large analysis directories

---

## [MultiQC v0.4](https://github.com/ewels/MultiQC/releases/tag/v0.4) - 2016-02-16

- New `multiqc_sources.txt` which identifies the paths used to collect all report data for each sample
- Export parsed data as tab-delimited text, `JSON` or `YAML` using the new `-k`/`--data-format` command line option
- Updated HighCharts from `v4.2.2` to `v4.2.3`, fixes tooltip hover bug.
- Nicer export button. Now tied to the export toolbox, hopefully more intuitive.
- FastQC: Per base sequence content heatmap can now be clicked to show line graph for single sample
- FastQC: No longer show adapter contamination datasets with <= 0.1% contamination.
- Picard: Added support for `CollectOxoGMetrics` reports.
- Changed command line option `--name` to `--filename`
- `--name` also used for filename if `--filename` not specified.
- Hide samples toolbox now has switch to _show only_ matching samples
- New regex help box with examples added to report
- New button to copy general stats table to the clipboard
- General Stats table 'floating' header now sorts properly when scrolling
- Bugfix: MultiQC default_dev template now copies module assets properly
- Bufgix: General Stats table floating header now resizes properly when page width changes

---

## [MultiQC v0.3.2](https://github.com/ewels/MultiQC/releases/tag/v0.3.2) - 2016-02-08

- All modules now load their log file search parameters from a config
  file, allowing you to overwrite them using your user config file
  - This is useful if your analysis pipeline renames program outputs
- New Picard (sub)modules - Insert Size, GC Bias & HsMetrics
- New Qualimap (sub)module - RNA-Seq QC
- Made Picard MarkDups show percent by default instead of counts
- Added M-Bias plot to Bismark
- New option to stream report HTML to `stdout`
- Files can now be specified as well as directories
- New options to specify whether the parsed data directory should be created
  - command line flags: `--data` / `--no-data`
  - config option name: `make_data_dir`
- Fixed bug with incorrect path to installation dir config YAML file
- New toolbox drawer for bulk-exporting graph images
- Report side navigation can now be hidden to maximise horizontal space
- Mobile styling improved for narrow screen
- More vibrant colours in the general stats table
- General stats table numbers now left aligned
- Settings now saved and loaded to named localstorage locations
  - Simplified interface - no longer global / single report saving
  - Removed static file config. Solves JS error, no-one was doing this
    since we have standalone reports anyway.
- Added support for Python 3.5
- Fixed bug with module specific CSS / JS includes in some templates
- Made the 'ignore files' config use unix style file pattern matching
- Fixed some bugs in the FastQ Screen module
- Fixed some bugs in the FastQC module
- Fixed occasional general stats table bug
- Table sorting on sample names now works after renaming
- Bismark module restructure
  - Each report type now handled independently (alignment / dedup / meth extraction)
  - M-Bias plot now shows R1 and R2
- FastQC GC content plot now has option for counts or percentages
  - Allows comparison between samples with very different read counts
- Bugfix for reports javascript
  - Caused by updated to remotely loaded HighCharts export script
  - Export script now bundled with multiqc, so does not depend on internet connection
  - Other JS errors fixed in this work
- Bugfix for older FastQC reports - handle old style sequence dup data
- Bugfix for varying Tophat alignment report formats
- Bugfix for Qualimap RNA Seq reports with paired end data

---

## [MultiQC v0.3.1](https://github.com/ewels/MultiQC/releases/tag/v0.3.1) - 2015-11-04

- Hotfix patch to fix broken FastQC module (wasn't finding `.zip` files properly)
- General Stats table colours now flat. Should improve browser speed.
- Empty rows now hidden if appear due to column removal in general stats
- FastQC Kmer plot removed until we have something better to show.

---

## [MultiQC v0.3](https://github.com/ewels/MultiQC/releases/tag/v0.3) - 2015-11-04

- Lots of lovely new documentation!
- Child templates - easily customise specific parts of the default report template
- Plugin hooks - allow other tools to execute custom code during MultiQC execution
- New Preseq module
- New design for general statistics table (snazzy new background bars)
- Further development of toolbox
  - New button to clear all filters
  - Warnings when samples are hidden, plus empty plots and table cols are hidden
  - Active toolbar tab buttons are highlighted
- Lots of refactoring by @moonso to please the Pythonic gods
  - Switched to click instead of argparse to handle command line arguments
  - Code generally conforms to best practices better now.
- Now able to supply multiple directories to search for reports
- Logging output improved (now controlled by `-q` and `-v` for quiet and verbose)
- More HTML output dealt with by the base module, less left to the modules
  - Module introduction text
  - General statistics table now much easier to add to (new helper functions)
- Images, CSS and Javascript now included in HTML, meaning that there is a single
  report file to make sharing easier
- More accessible scrolling in the report - styled scrollbars and 'to top' button.
- Modules and templates now use setuptools entry points, facilitating plugins
  by other packages. Allows niche extensions whilst keeping the core codebase clean.
- The general stats table now has a sticky header row when scrolling, thanks to
  some new javascript wizardry...
- General stats columns can have a _shared key_ which allows common colour schemes
  and data ranges. For instance, all columns describing a read count will now share
  their scale across modules.
- General stats columns can be hidden and reordered with a new modal window.
- Plotting code refactored, reports with many samples (>50 by default) don't
  automatically render to avoid freezing the browser.
- Plots with highlighted and renamed samples now honour this when exporting to
  different file types.

---

## [MultiQC v0.2](https://github.com/ewels/MultiQC/releases/tag/v0.2) - 2015-09-18

- Code restructuring for nearly all modules. Common base module
  functions now handle many more functions (plots, config, file import)
  - See the [contributing notes](https://github.com/ewels/MultiQC/blob/master/CONTRIBUTING.md)
    for instructions on how to use these new helpers to make your own module
- New report toolbox - sample highlighting, renaming, hiding
  - Config is autosaved by default, can also export to a file for sharing
  - Interactive tour to help users find their way around
- New Tophat, Bowtie 2 and QualiMap modules
  - Thanks to @guillermo-carrasco for the QualiMap module
- Bowtie module now works
- New command line parameter `-d` prefixes sample names with the directory that
  they were found in. Allows duplicate filenames without being overwritten.
- Introduction walkthrough helps show what can be done in the report
- Now compatible with both Python 2 and Python 3
- Software version number now printed on command line properly, and in reports.
- Bugfix: FastQC doesn't break when only one report found
- Bugfix: FastQC seq content heatmap highlighting
- Many, many small bugfixes

---

## [MultiQC v0.1](https://github.com/ewels/MultiQC/releases/tag/v0.1) - 2015-09-01

- The first public release of MultiQC, after a month of development. Basic
  structure in place and modules for FastQC, FastQ Screen, Cutadapt, Bismark,
  STAR, Bowtie, Subread featureCounts and Picard MarkDuplicates. Approaching
  stability, though still under fairly heavy development.<|MERGE_RESOLUTION|>--- conflicted
+++ resolved
@@ -34,6 +34,8 @@
   - Illumina Bio-IT Platform that uses FPGA for accelerated primary and secondary analysis
   - Finally merged the epic 2.5-year-old pull request, with 3.5k new lines of code.
   - Please report any bugs you find!
+- [**Filtlong**](https://github.com/rrwick/Filtlong)
+  - A tool for filtering long reads by quality.
 - [**GoPeaks**](https://github.com/maxsonBraunLab/gopeaks)
   - GoPeaks is used to call peaks in CUT&TAG/CUT&RUN datasets.
 - [**HiFiasm**](https://github.com/chhylp123/hifiasm)
@@ -120,17 +122,8 @@
 - Tidied the verbose log to remove some very noisy statements and add summaries for skipped files in the search
 - Add timezone to time in reports
 - Add nix flake support
-<<<<<<< HEAD
-
-### New Modules
-
-[**Filtlong**](https://github.com/rrwick/Filtlong)
-
-- A tool for filtering long reads by quality.
-=======
 - Added automatic tweet about new releases
 - Breaking: Removed `--cl_config` option. Please use `--cl-config` instead.
->>>>>>> 23cb04c7
 
 ### Module updates
 
