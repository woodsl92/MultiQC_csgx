--- conflicted
+++ resolved
@@ -64,9 +64,7 @@
 - **Picard**
   - `RnaSeqMetrics` - fix assignment barplot labels to say bases instead of reads ([#1408](https://github.com/ewels/MultiQC/issues/1408))
   - `CrosscheckFingerprints` - fix bug where LOD threshold was not detected when invoked with "new" picard cli style. fixed formatting bug ([#1414](https://github.com/ewels/MultiQC/issues/1414))
-<<<<<<< HEAD
   - `InsertSizeMetrics` - add the `insertsize_xmax` configuration option to limit the plotted maximum insert size
-=======
   - Add metrics from `CollectIlluminaBasecallingMetrics`, `CollectIlluminaLaneMetrics`, `ExtractIlluminaBarcodes` and `MarkIlluminaAdapters` ([#1336](https://github.com/ewels/MultiQC/pull/1336))
   - Made checker for comma as decimal separator in `HsMetrics` more robust ([#1296](https://github.com/ewels/MultiQC/issues/1296))
 - **qc3C**
@@ -83,7 +81,6 @@
   - Handled `ZeroDivisionError` when input files have zero reads ([#1040](https://github.com/ewels/MultiQC/issues/1040))
 - **RSeQC**
   - Fixed double counting of some categories in `read_distribution` bar graph. ([#1457](https://github.com/ewels/MultiQC/issues/1457))
->>>>>>> bdd9e3d2
 
 ## [MultiQC v1.10.1](https://github.com/ewels/MultiQC/releases/tag/v1.10.1) - 2021-04-01
 
