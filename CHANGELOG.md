--- conflicted
+++ resolved
@@ -18,12 +18,9 @@
 #### Module updates:
 * **bcl2fastq**
     * Added handling of demultiplexing of more than 2 reads
-<<<<<<< HEAD
     * Allow bcl2fastq to parse undetermined barcode information in situations when lane indexes do not start at 1
-=======
 * **DeDup**
     * Added handling clusterfactor and JSON logfiles
->>>>>>> e0e0b63f
 * **damageprofiler**
     * Added writing metrics to data output file.
 * **fastp**
@@ -55,8 +52,6 @@
     * Increased the default summary csv file-size limit from 1MB to 5MB.
 * **VCFTools**
     * Fixed a bug where `tstv_by_qual.py` produced invalid json from infinity-values.
-* **bcl2fastq**
-    * Added handling of demultiplexing of more than 2 reads
 * **snpEff**
     * Added plot of effects
 
