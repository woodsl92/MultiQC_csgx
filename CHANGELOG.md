--- conflicted
+++ resolved
@@ -14,11 +14,6 @@
 For most people, you shouldn't have any problems upgrading. There are two
 scenarios where you may need to make changes with this update:
 
-<<<<<<< HEAD
-#### Module updates:
-* [**Adapter Removal**](https://github.com/mikkelschubert/adapterremoval) - new module!
-  * AdapterRemoval v2 - rapid adapter trimming, identification, and read merging
-=======
 #### 1. You have custom file search patterns
 Search patterns have been flattened and may no longer have arbitrary depth.
 For example, you may need to change the following:
@@ -45,7 +40,8 @@
 To see what changes need to applied to your custom plugin code, please see the [MultiQC docs](http://multiqc.info/docs/#v1.0-updates).
 
 ### Module updates:
->>>>>>> 8a9a6f18
+* [**Adapter Removal**](https://github.com/mikkelschubert/adapterremoval) - new module!
+  * AdapterRemoval v2 - rapid adapter trimming, identification, and read merging
 * [**BUSCO**](http://busco.ezlab.org/) - new module!
   * New module for the `BUSCO v2` tool, used for assessing genome assembly and annotation completeness.
 * [**Cluster Flow**](http://clusterflow.io) - new module!
