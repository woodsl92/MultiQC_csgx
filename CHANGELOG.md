--- conflicted
+++ resolved
@@ -22,13 +22,10 @@
   - Generate highly accurate single-molecule consensus reads from PacBio data
 - [**Pangolin**](https://github.com/cov-lineages/pangolin)
   - Added MultiQC support for Pangolin, the tool that determines SARS-CoV-2 lineages
-<<<<<<< HEAD
+- [**Sambamba Markdup**](https://lomereiter.github.io/sambamba/docs/sambamba-markdup.html)
+  - Added MultiQC module to add duplicate rate calculated by Sambamba Markdup.
 - [**Snippy**](https://github.com/tseemann/snippy)
   - Rapid haploid variant calling and core genome alignment.
-=======
-- [**Sambamba Markdup**](https://lomereiter.github.io/sambamba/docs/sambamba-markdup.html)
-  - Added MultiQC module to add duplicate rate calculated by Sambamba Markdup.
->>>>>>> ae797ff7
 - [**VEP**](https://www.ensembl.org/info/docs/tools/vep/index.html)
   - Added MultiQC module to add summary statistics of Ensembl VEP annotations.
   - Handle error from missing variants in VEP stats file. ([#1446](https://github.com/ewels/MultiQC/issues/1446))
@@ -56,13 +53,14 @@
   - Updated module to not fail on older field names.
 - **QUAST**
   - Fixed typo causing wrong number of contigs being displayed ([#1442](https://github.com/ewels/MultiQC/issues/1442))
-<<<<<<< HEAD
-=======
+    <<<<<<< HEAD
+    =======
 - **VEP**
   - Handle error from missing variants in VEP stats file. ([#1446](https://github.com/ewels/MultiQC/issues/1446))
 - **RSeQC**
   - Fixed double counting of some categories in `read_distribution` bar graph. ([#1457](https://github.com/ewels/MultiQC/issues/1457))
->>>>>>> ae797ff7
+
+> > > > > > > master
 
 ## [MultiQC v1.10.1](https://github.com/ewels/MultiQC/releases/tag/v1.10.1) - 2021-04-01
 
