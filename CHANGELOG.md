# MultiQC Version History

## MultiQC v1.9dev

<<<<<<< HEAD
#### Dropped official support for Python 2
=======
#### New Modules:
* [**MultiVCFAnalyzer**](https://github.com/alexherbig/multivcfanalyzer)
  * combining multiple VCF files into one coherent report and format for downstream analysis.
>>>>>>> 9dce1a35

Python 2 had its [official sunset date](https://www.python.org/doc/sunset-python-2/)
on January 1st 2020, meaning that it will no longer be developed by the Python community.
Part of the [python.org statement](https://www.python.org/doc/sunset-python-2/) reads:

> That means that we will not improve it anymore after that day,
> even if someone finds a security problem in it.
> You should upgrade to Python 3 as soon as you can.

[Very many Python packages no longer support Python 2](https://python3statement.org/)
and it whilst the MultiQC code is currently compatible with both Python 2 and Python 3,
it is increasingly difficult to maintain compatibility with the dependency packages it
uses, such as MatPlotLib, numpy and more.

As of MultiQC version 1.9, **Python 2 is no longer officially supported**.
Automatic CI tests will no longer run with Python 2 and Python 2 specific workarounds
are no longer guaranteed.

Whilst it may be possible to continue using MultiQC with Python 2 for a short time by
pinning dependencies, MultiQC compatibility for Python 2 will now slowly drift and start
to break. If you haven't already, **you need to switch to Python 3 now**.

#### New MultiQC Features

* Now using [GitHub Actions](https://github.com/features/actions) for all CI testing
    * Dropped Travis and AppVeyor, everything is now just on GitHub
    * Still testing on both Linux and Windows, with multiple versions of Python
    * CI tests should now run automatically for anyone who forks the MultiQC repository

#### Module updates:

* **MTNucRatioCalculator**
    * Fixed misleading value suffix in general stats table
* **bcl2fastq**
    * Samples with multiple library preps (i.e barcodes) will now be handled correctly ([#1094](https://github.com/ewels/MultiQC/issues/1094))

## [MultiQC v1.8](https://github.com/ewels/MultiQC/releases/tag/v1.8) - 2019-11-20

#### New Modules:
* [**fgbio**](http://fulcrumgenomics.github.io/fgbio/)
    * Process family size count hist data from GroupReadsByUmi
* [**biobambam2**](https://github.com/gt1/biobambam2)
    * Added submodule for `bamsormadup` tool
    * Totally cheating - it uses Picard MarkDuplicates but with a custom search pattern and naming
* [**SeqyClean**](https://github.com/ibest/seqyclean)
    * Adds analysis for seqyclean files
* [**mtnucratio**](https://github.com/apeltzer/MTNucRatioCalculator)
    * Added little helper tool to compute mt to nuclear ratios for NGS data.
* [**mosdepth**](https://github.com/brentp/mosdepth)
    * fast BAM/CRAM depth calculation for WGS, exome, or targeted sequencing
* [**SexDetErrmine**](https://github.com/TCLamnidis/Sex.DetERRmine)
    * Relative coverage and error rate of X and Y chromosomes
* [**SNPsplit**](https://github.com/FelixKrueger/SNPsplit)
    * Allele-specific alignment sorting

#### Module updates:
* **bcl2fastq**
    * Added handling of demultiplexing of more than 2 reads
    * Allow bcl2fastq to parse undetermined barcode information in situations when lane indexes do not start at 1
* **BBMap**
    * Support for scafstats output marked as not yet implemented in docs
* **DeDup**
    * Added handling clusterfactor and JSON logfiles
* **damageprofiler**
    * Added writing metrics to data output file.
* **DeepTools**
    * Fixed Python3 bug with int() conversion ([#1057](https://github.com/ewels/MultiQC/issues/1057))
    * Handle varied TES boundary labels in plotProfile ([#1011](https://github.com/ewels/MultiQC/issues/1011))
    * Fixed bug that prevented running on only plotProfile files when no other deepTools files found.
* **fastp**
    * Fix faulty column handling for the _after filtering_ Q30 rate ([#936](https://github.com/ewels/MultiQC/issues/936))
* **FastQC**
    * When including a FastQC section multiple times in one report, the Per Base Sequence Content heatmaps now behave as you would expect.
    * Added heatmap showing FastQC status checks for every section report across all samples
    * Made sequence content individual plots work after samples have been renamed ([#777](https://github.com/ewels/MultiQC/issues/777))
    * Highlighting samples from status - respect chosen highlight colour in the toolbox ([#742](https://github.com/ewels/MultiQC/issues/742))
* **FastQ Screen**
    * When including a FastQ Screen section multiple times in one report, the plots now behave as you would expect.
    * Fixed MultiQC linting errors
* **GATK**
    * Refactored BaseRecalibrator code to be more consistent with MultiQC Python style
    * Handle zero count errors in BaseRecalibrator
* **HiC Explorer**
    * Fixed bug where module tries to parse `QC_table.txt`, a new log file in hicexplorer v2.2.
    * Updated the format of the report to fits the changes which have been applied to the QC report of hicexplorer v3.3
    * Updated code to save parsed results to `multiqc_data`
* **HTSeq**
    * Fixed bug where module would crash if a sample had zero reads ([#1006](https://github.com/ewels/MultiQC/issues/1006))
* **LongRanger**
    * Added support for the LongRanger Align pipeline.
* **miRTrace**
    * Fixed bug where a sample in some plots was missed. ([#932](https://github.com/ewels/MultiQC/issues/932))
* **Peddy**
    * Fixed bug where sample name cleaning could lead to error. ([#1024](https://github.com/ewels/MultiQC/issues/1024))
    * All plots (including _Het Check_ and _Sex Check_) now hidden if no data
* **Picard**
    * Modified OxoGMetrics.py so that it will find files created with GATK CollectMultipleMetrics and ConvertSequencingArtifactToOxoG.
* **QoRTs**
    * Fixed bug where `--dirs` broke certain input files. ([#821](https://github.com/ewels/MultiQC/issues/821))
* **Qualimap**
    * Added in mean coverage computation for general statistics report
    * Creates now tables of collected data in `multiqc_data`
* **RNA-SeQC**
    * Updated broken URL link
* **RSeQC**
    * Fixed bug where Junction Saturation plot when clicking a single sample was mislabelling the lines.
    * When including a RSeQC section multiple times in one report, clicking Junction Saturation plot now behaves as you would expect.
    * Fixed bug where exported data in `multiqc_rseqc_read_distribution.txt` files had incorrect values for `_kb` fields ([#1017](https://github.com/ewels/MultiQC/issues/1017))
* **Samtools**
    * Utilize in-built `read_count_multiplier` functionality to plot `flagstat` results more nicely
* **SnpEff**
    * Increased the default summary csv file-size limit from 1MB to 5MB.
* **Stacks**
    * Fixed bug where multi-population sum stats are parsed correctly ([#906](https://github.com/ewels/MultiQC/issues/906))
* **TopHat**
    * Fixed bug where TopHat would try to run with files from Bowtie2 or HiSAT2 and crash
* **VCFTools**
    * Fixed a bug where `tstv_by_qual.py` produced invalid json from infinity-values.
* **snpEff**
    * Added plot of effects


#### New MultiQC Features:
* Added some installation docs for windows
* Added some docs about using MultiQC in bioinformatics pipelines
* Rewrote Docker image
    * New base image `czentye/matplotlib-minimal` reduces image size from ~200MB to ~80MB
    * Proper installation method ensures latest version of the code
    * New entrypoint allows easier command-line usage
* Support opening MultiQC on websites with CSP `script-src 'self'` with some sha256 exceptions
    * Plot data is no longer intertwined with javascript code so hashes stay the same
* Made `config.report_section_order` work for module sub-sections as well as just modules.
* New config options `exclude_modules` and `run_modules` to complement `-e` and `-m` cli flags.
* Command line output is now coloured by default :rainbow: (use `--no-ansi` to turn this off)
* Better launch comparability due to code refactoring by [@KerstenBreuer](https://github.com/KerstenBreuer) and [@ewels](https://github.com/ewels)
    * Windows support for base `multiqc` command
    * Support for running as a python module: `python -m multiqc .`
    * Support for running within a script: `import multiqc` and `multiqc.run('/path/to/files')`
* Config option `custom_plot_config` now works for bargraph category configs as well ([#1044](https://github.com/ewels/MultiQC/issues/1044))
* Config `table_columns_visible` can now be given a module namespace and it will hide all columns from that module ([#541](https://github.com/ewels/MultiQC/issues/541))

#### Bug Fixes:
* MultiQC now ignores all `.md5` files
* Use `SafeLoader` for PyYaml load calls, avoiding recent warning messages.
* Hide `multiqc_config_example.yaml` in the `test` directory to stop people from using it without modification.
* Fixed matplotlib background colour issue (@epakarin - [#886](https://github.com/ewels/MultiQC/issues))
* Table rows that are empty due to hidden columns are now properly hidden on page load ([#835](https://github.com/ewels/MultiQC/issues/835))
* Sample name cleaning: All sample names are now truncated to their basename, without a path.
  * This includes for `regex` and `replace` (before was only the default `truncate`).
  * Only affects modules that take sample names from file contents, such as cutadapt.
  * See [#897](https://github.com/ewels/MultiQC/issues/897) for discussion.




## [MultiQC v1.7](https://github.com/ewels/MultiQC/releases/tag/v1.7) - 2018-12-21

#### New Modules:
* [**BISCUIT**](https://github.com/zwdzwd/biscuit)
    * BISuilfite-seq CUI Toolkit
    * Module written by [@zwdzwd](https://github.com/zwdzwd/)
* [**DamageProfiler**](https://github.com/Integrative-Transcriptomics/DamageProfiler)
    * A tool to determine ancient DNA misincorporation rates.
    * Module written by [@apeltzer](https://github.com/apeltzer/)
* [**FLASh**](https://ccb.jhu.edu/software/FLASH/)
    * FLASH (Fast Length Adjustment of SHort reads)
    * Module written by [@pooranis](https://github.com/pooranis/)
* [**MinIONQC**](https://github.com/roblanf/minion_qc)
    * QC of reads from ONT long-read sequencing
    * Module written by [@ManavalanG](https://github.com/ManavalanG)
* [**phantompeakqualtools**](https://www.encodeproject.org/software/phantompeakqualtools)
    * A tool for informative enrichment and quality measures for ChIP-seq/DNase-seq/FAIRE-seq/MNase-seq data.
    * Module written by [@chuan-wang](https://github.com/chuan-wang/)
* [**Stacks**](http://catchenlab.life.illinois.edu/stacks/)
    * A software for analyzing restriction enzyme-based data (e.g. RAD-seq). Support for Stacks >= 2.1 only.
    * Module written by [@remiolsen](https://github.com/remiolsen/)

#### Module updates:
* **AdapterRemoval**
    * Handle error when zero bases are trimmed. See [#838](https://github.com/ewels/MultiQC/issues/838).
* **Bcl2fastq**
    * New plot showing the top twenty of undetermined barcodes by lane.
    * Informations for R1/R2 are now separated in the General Statistics table.
    * SampleID is concatenate with SampleName because in Chromium experiments several sample have the same SampleName.
* **deepTools**
    * New PCA plots from the `plotPCA` function (written by [@chuan-wang](https://github.com/chuan-wang/))
    * New fragment size distribution plots from `bamPEFragmentSize --outRawFragmentLengths` (written by [@chuan-wang](https://github.com/chuan-wang/))
    * New correlation heatmaps from the `plotCorrelation` function (written by [@chuan-wang](https://github.com/chuan-wang/))
    * New sequence distribution profiles around genes, from the `plotProfile` function (written by [@chuan-wang](https://github.com/chuan-wang/))
    * Reordered sections
* **Fastp**
    * Fixed bug in parsing of empty histogram data. See [#845](https://github.com/ewels/MultiQC/issues/845).
* **FastQC**
    * Refactored _Per Base Sequence Content_ plots to show original underlying data, instead of calculating it from the page contents. Now shows original FastQC base-ranges and fixes 100% GC bug in final few pixels. See [#812](https://github.com/ewels/MultiQC/issues/812).
    * When including a FastQC section multiple times in one report, the summary progress bars now behave as you would expect.
* **FastQ Screen**
    * Don't hide genomes in the simple plot, even if they have zero unique hits. See [#829](https://github.com/ewels/MultiQC/issues/829).
* **InterOp**
    * Fixed bug where read counts and base pair yields were not displaying in tables correctly.
    * Number formatting for these fields can now be customised in the same way as with other modules, as described [in the docs](http://multiqc.info/docs/#number-base-multiplier)
* **Picard**
    * InsertSizeMetrics: You can now configure to what degree the insert size plot should be smoothed.
    * CollectRnaSeqMetrics: Add warning about missing rRNA annotation.
    * CollectRnaSeqMetrics: Add chart for counts/percentage of reads mapped to the correct strand.
    * Now parses VariantCallingMetrics reports. (Similar to GATK module's VariantEval.)
* **phantompeakqualtools**
    * Properly clean sample names
* **Trimmomatic**
    * Updated Trimmomatic module documentation to be more helpful
    * New option to use filenames instead of relying on the command line used. See [#864](https://github.com/ewels/MultiQC/issues/864).

#### New MultiQC Features:
* Embed your custom images with a new Custom Content feature! Just add `_mqc` to the end of the filename for `.png`, `.jpg` or `.jpeg` files.
* Documentation for Custom Content reordered to make it a little more sane
* You can now add or override any config parameter for any MultiQC plot! See [the documentation](http://multiqc.info/docs/#customising-plots) for more info.
* Allow `table_columns_placement` config to work with table IDs as well as column namespaces. See [#841](https://github.com/ewels/MultiQC/issues/841).
* Improved visual spacing between grouped bar plots


#### Bug Fixes:
* Custom content no longer clobbers `col1_header` table configs
* The option `--file-list` that refers to a text file with file paths to analyse will no longer ignore directory paths
* [Sample name directory prefixes](https://multiqc.info/docs/#sample-names-prefixed-with-directories) are now added _after_ cleanup.
* If a module is run multiple times in one report, it's CSS and JS files will only be included once (`default` template)




## [MultiQC v1.6](https://github.com/ewels/MultiQC/releases/tag/v1.6) - 2018-08-04

Some of these updates are thanks to the efforts of people who attended the [NASPM](https://twitter.com/NordicGenomics) 2018 MultiQC hackathon session. Thanks to everyone who attended!

#### New Modules:
* [**fastp**](https://github.com/OpenGene/fastp)
    * An ultra-fast all-in-one FASTQ preprocessor (QC, adapters, trimming, filtering, splitting...)
    * Module started by [@florianduclot](https://github.com/florianduclot/) and completed by [@ewels](https://github.com/ewels/)
* [**hap.py**](https://github.com/Illumina/hap.py)
    * Hap.py is a set of programs based on htslib to benchmark variant calls against gold standard truth datasets
    * Module written by [@tsnowlan](https://github.com/tsnowlan/)
* [**Long Ranger**](https://support.10xgenomics.com/genome-exome/software/pipelines/latest/what-is-long-ranger)
    * Works with data from the 10X Genomics Chromium. Performs sample demultiplexing, barcode processing, alignment, quality control, variant calling, phasing, and structural variant calling.
    * Module written by [@remiolsen](https://github.com/remiolsen/)
* [**miRTrace**](https://github.com/friedlanderlab/mirtrace)
    * A quality control software for small RNA sequencing data.
    * Module written by [@chuan-wang](https://github.com/chuan-wang/)


#### Module updates:
* **BCFtools**
    * New plot showing SNP statistics versus quality of call from bcftools stats ([@MaxUlysse](https://github.com/MaxUlysse) and [@Rotholandus](https://github.com/Rotholandus))
* **BBMap**
    * Support added for BBDuk kmer-based adapter/contaminant filtering summary stats ([@boulund](https://github.com/boulund)
* **FastQC**
    * New read count plot, split into unique and duplicate reads if possible.
    * Help text added for all sections, mostly copied from the excellent FastQC help.
    * Sequence duplication plot rescaled
* **FastQ Screen**
    * Samples in large-sample-number plot are now sorted alphabetically ([@hassanfa](https://github.com/hassanfa)
* **MACS2**
    * Output is now more tolerant of missing data (no plot if no data)
* **Peddy**
    * Background samples now shown in ancestry PCA plot ([@roryk](https://github.com/roryk))
    * New plot showing sex checks versus het ratios, supporting unknowns ([@oyvinev](https://github.com/oyvinev))
* **Picard**
    * New submodule to handle `ValidateSamFile` reports ([@cpavanrun](https://github.com/cpavanrun))
    * WGSMetrics now add the mean and standard-deviation coverage to the general stats table (hidden) ([@cpavanrun](https://github.com/cpavanrun))
* **Preseq**
    * New config option to plot preseq plots with unique old coverage on the y axis instead of read count
    * Code refactoring by [@vladsaveliev](https://github.com/vladsaveliev)
* **QUAST**
    * Null values (`-`) in reports now handled properly. Bargraphs always shown despite varying thresholds. ([@vladsaveliev](https://github.com/vladsaveliev))
* **RNA-SeQC**
    * Don't create the report section for Gene Body Coverage if no data is given
* **Samtools**
    * Fixed edge case bug where MultiQC could crash if a sample had zero count coverage with idxstats.
    * Adds % proper pairs to general stats table
* **Skewer**
    * Read length plot rescaled
* **Tophat**
    * Fixed bug where some samples could be given a blank sample name ([@lparsons](https://github.com/lparsons))
* **VerifyBamID**
    * Change column header help text for contamination to match percentage output ([@chapmanb](https://github.com/chapmanb))

#### New MultiQC Features:
* New config option `remove_sections` to skip specific report sections from modules
* Add `path_filters_exclude` to exclude certain files when running modules multiple times. You could previously only include certain files.
* New `exclude_*` keys for file search patterns
    * Have a subset of patterns to exclude otherwise detected files with, by filename or contents
* Command line options all now use mid-word hyphens (not a mix of hyphens and underscores)
    * Old underscore terms still maintained for backwards compatibility
* Flag `--view-tags` now works without requiring an "analysis directory".
* Removed Python dependency for `enum34` ([@boulund](https://github.com/boulund))
* Columns can be added to `General Stats` table for custom content/module.
* New `--ignore-symlinks` flag which will ignore symlinked directories and files.
* New `--no-megaqc-upload` flag which disables automatically uploading data to MegaQC

#### Bug Fixes
* Fix path_filters for top_modules/module_order configuration only selecting if *all* globs match. It now filters searches that match *any* glob.
* Empty sample names from cleaning are now no longer allowed
* Stop prepend_dirs set in the config from getting clobbered by an unpassed CLI option ([@tsnowlan](https://github.com/tsnowlan))
* Modules running multiple times now have multiple sets of columns in the General Statistics table again, instead of overwriting one another.
* Prevent tables from clobbering sorted row orders.
* Fix linegraph and scatter plots data conversion (sporadically the incorrect `ymax` was used to drop data points) ([@cpavanrun](https://github.com/cpavanrun))
* Adjusted behavior of ceiling and floor axis limits
* Adjusted multiple file search patterns to make them more specific
    * Prevents the wrong module from accidentally slurping up output from a different tool. By [@cpavanrun](https://github.com/cpavanrun) (see [PR #727](https://github.com/ewels/MultiQC/pull/727))
* Fixed broken report bar plots when `-p`/`--export-plots` was specified (see issue [#801](https://github.com/ewels/MultiQC/issues/801))





## [MultiQC v1.5](https://github.com/ewels/MultiQC/releases/tag/v1.5) - 2018-03-15

#### New Modules:
* [**HiCPro**](https://github.com/nservant/HiC-Pro) - New module!
    * HiCPro: Quality controls and processing of Hi-C
    * Module written by [@nservant](https://github.com/nservant),
* [**DeDup**](http://www.github.com/apeltzer/DeDup) - New module!
    * DeDup: Improved Duplicate Removal for merged/collapsed reads in ancient DNA analysis
    * Module written by [@apeltzer](https://github.com/apeltzer),
* [**Clip&Merge**](http://github.com/apeltzer/ClipAndMerge) - New module!
    * Clip&Merge: Adapter clipping and read merging for ancient DNA analysis
    * Module written by [@apeltzer](https://github.com/apeltzer),

#### Module updates:
* **bcl2fastq**
    * Catch `ZeroDivisionError` exceptions when there are 0 reads ([@aledj2](https://github.com/aledj2))
    * Add parsing of `TrimmedBases` and new General Stats column for % bases trimmed ([@matthdsm](https://github.com/matthdsm)).
* **BUSCO**
    * Fixed configuration bug that made all sample names become `'short'`
* **Custom Content**
    * Parsed tables now exported to `multiqc_data` files
* **Cutadapt**
    * Refactor parsing code to collect all length trimming plots
* **FastQC**
    * Fixed starting y-axis label for GC-content lineplot being incorrect.
* **HiCExplorer**
    * Updated to work with v2.0 release.
* **Homer**
    * Made parsing of `tagInfo.txt` file more resilient to variations in file format so that it works with new versions of Homer.
    * Kept order of chromosomes in coverage plot consistent.
* **Peddy**
    * Switch `Sex error` logic to `Correct sex` for better highlighting ([@aledj2](https://github.com/aledj2))
* **Picard**
    * Updated module and search patterns to recognise new output format from Picard version >= 2.16 and GATK output.
* **Qualimap BamQC**
    * Fixed bug where start of _Genome Fraction_ could have a step if target is 100% covered.
* **RNA-SeQC**
    * Added rRNA alignment stats to summary table [@Rolandde](https://github.com/Rolandde)
* **RSeqC**
    * Fixed read distribution plot by adding category for `other_intergenic` (thanks to [@moxgreen](https://github.com/moxgreen))
    * Fixed a dodgy plot title (Read GC content)
* **Supernova**
    * Added support for Supernova 2.0 reports. Fixed a TypeError bug when using txt reports only. Also a bug when parsing empty histogram files.

#### New MultiQC Features:
* Invalid choices for `--module` or `--exclude` now list the available modules alphabetically.
* Linting now checks for presence in `config.module_order` and tags.

#### Bug Fixes
* Excluding modules now works in combination with using module tags.
* Fixed edge-case bug where certain combinations of `output_fn_name` and `data_dir_name` could trigger a crash
* Conditional formatting - values are now longer double-labelled
* Made config option `extra_series` work in scatter plots the same way that it works for line plots
* Locked the `matplotlib` version to `v2.1.0` and below
    * Due to [two](https://github.com/matplotlib/matplotlib/issues/10476) [bugs](https://github.com/matplotlib/matplotlib/issues/10784) that appeared in `v2.2.0` - will remove this constraint when there's a new release that works again.





## [MultiQC v1.4](https://github.com/ewels/MultiQC/releases/tag/v1.4) - 2018-01-11

A slightly earlier-than-expected release due to a new problem with dependency packages that is breaking MultiQC installations since 2018-01-11.

#### New Modules:
* [**Sargasso**](http://statbio.github.io/Sargasso/)
    * Parses output from Sargasso - a tool to separate mixed-species RNA-seq reads according to their species of origin
    * Module written by [@hxin](https://github.com/hxin/)
* [**VerifyBAMID**](https://genome.sph.umich.edu/wiki/VerifyBamID)
    * Parses output from VerifyBAMID - a tool to detect contamination in BAM files.
    * Adds the `CHIPMIX` and `FREEMIX` columns to the general statistics table.
    * Module written by [@aledj2](https://github.com/aledj2/)

#### Module updates:
* **MACS2**
    * Updated to work with output from older versions of MACS2 by [@avilella](https://github.com/avilella/)
* **Peddy**
    * Add het check plot to suggest potential contamination by [@aledj2](https://github.com/aledj2)
* **Picard**
    * Picard HsMetrics `HS_PENALTY` plot now has correct axis labels
    * InsertSizeMetrics switches commas for points if it can't convert floats. Should help some european users.
* **QoRTs**
    * Added support for new style of output generated in the v1.3.0 release
* **Qualimap**
    * New `Error rate` column in General Statistics table, added by [@Cashalow](https://github.com/Cashalow/)
        * Hidden by default - customise your MultiQC config to always show this column (see [docs](http://multiqc.info/docs/#hiding-columns))
* **QUAST**
    * New option to customise the default display of contig count and length (eg. `bp` instead of `Mbp`).
    * See [documentation](http://multiqc.info/docs/#quast). Written by [@ewels](https://github.com/ewels/) and [@Cashalow](https://github.com/Cashalow/)
* **RSeQC**
    * Removed normalisation in Junction Saturation plot. Now raw counts instead of % of total junctions.

#### New MultiQC Features:
* Conditional formatting / highlighting of cell contents in tables
    * If you want to make values that match a criteria stand out more, you can now write custom rules and formatting instructions for tables.
    * For instructions, see [the documentation](http://multiqc.info/docs/#conditional-formatting)
* New `--lint` option which is strict about best-practices for writing new modules
    * Useful when writing new modules and code as it throws warnings
    * Currently only implemented for bar plots and a few other places. More linting coming soon...
* If MultiQC breaks and shows am error message, it now reports the filename of the last log it found
    * Hopefully this will help with debugging / finding dodgy input data

#### Bug Fixes
* Addressed new dependency error with conflicting package requirements
    * There was a conflict between the `networkx`, `colormath` and `spectra` releases.
    * I previously forced certain software versions to get around this, but `spectra` has now updated with the unfortunate effect of introducing a new dependency clash that halts installation.
* Fixed newly introduced bug where Custom Content MultiQC config file search patterns had been broken
* Updated pandoc command used in `--pdf` to work with new releases of Pandoc
* Made config `table_columns_visible` module name key matching case insensitive to make less frustrating





## [MultiQC v1.3](https://github.com/ewels/MultiQC/releases/tag/v1.3) - 2017-11-03

#### Breaking changes - custom search patterns
Only for users with custom search patterns for the `bowtie` or `star`: you will
need to update your config files - the `bowtie` search key is now `bowtie1`,
`star_genecounts` is now `star/genecounts`.

For users with custom modules - search patterns _must_ now conform to the search
pattern naming convention: `modulename` or `modulename/anything` (the search pattern
string beginning with the name of your module, anything you like after the first `/`).

#### New Modules:
* [**10X Supernova**](https://support.10xgenomics.com/de-novo-assembly/software/overview/welcome)
    * Parses statistics from the _de-novo_ Supernova software.
    * Module written by [@remiolsen](https://github.com/remiolsen/)
* [**BBMap**](https://sourceforge.net/projects/bbmap/)
    * Plot metrics from a number of BBMap tools, a suite of DNA/RNA mapping tools and utilities
    * Module written by [@boulund](https://github.com/boulund/) and [@epruesse](https://github.com/epruesse/)
* [**deepTools**](https://github.com/fidelram/deepTools) - new module!
    * Parse text output from `bamPEFragmentSize`, `estimateReadFiltering`, `plotCoverage`, `plotEnrichment`, and `plotFingerprint`
    * Module written by [@dpryan79](https://github.com/dpryan79/)
* [**Homer Tag Directory**](http://homer.ucsd.edu/homer/ngs/tagDir.html) - new submodule!
    * Module written by [@rdali](https://github.com/rdali/)
* [**illumina InterOp**](http://illumina.github.io/interop/index.html)
    * Module to parse metrics from illumina sequencing runs and demultiplexing, generated by the InterOp package
    * Module written by [@matthdsm](https://github.com/matthdsm/)
* [**RSEM**](https://deweylab.github.io/RSEM/) - new module!
    * Parse `.cnt` file comming from rsem-calculate-expression and plot read repartitions (Unalignable, Unique, Multi ...)
    * Module written by [@noirot](https://github.com/noirot/)
* [**HiCExplorer**](https://github.com/maxplanck-ie/HiCExplorer)
    * New module to parse the log files of `hicBuildMatrix`.
    * Module written by [@joachimwolff](https://github.com/joachimwolff/)

#### Module updates:
* **AfterQC**
    * Handle new output format where JSON summary key changed names.
* **bcl2fastq**
    * Clusters per sample plot now has tab where counts are categoried by lane.
* **GATK**
    * New submodule to handle Base Recalibrator stats, written by [@winni2k](https://github.com/winni2k/)
* **HiSAT2**
    * Fixed bug where plot title was incorrect if both SE and PE bargraphs were in one report
* **Picard HsMetrics**
    * Parsing code can now handle commas for decimal places
* **Preseq**
    * Updated odd file-search pattern that limited input files to 500kb
* **QoRTs**
    * Added new plots, new helptext and updated the module to produce a lot more output.
* **Qualimap BamQC**
    * Fixed edge-case bug where the refactored coverage plot code could raise an error from the `range` call.
* Documentation and link fixes for Slamdunk, GATK, bcl2fastq, Adapter Removal, FastQC and main docs
    * Many of these spotted and fixed by [@juliangehring](https://github.com/juliangehring/)
* Went through all modules and standardised plot titles
    * All plots should now have a title with the format _Module name: Plot name_

#### New MultiQC Features:
* New MultiQC docker image
    * Ready to use docker image now available at https://hub.docker.com/r/ewels/multiqc/ (200 MB)
    * Uses automated builds - pull `:latest` to get the development version, future releases will have stable tags.
    * Written by [@MaxUlysse](https://github.com/MaxUlysse/)
* New `module_order` config options allow modules to be run multiple times
    * Filters mean that a module can be run twice with different sets of files (eg. before and after trimming)
    * Custom module config parameters can be passed to module for each run
* File search refactored to only search for running modules
    * Makes search much faster when running with lots of files and limited modules
    * For example, if using `-m star` to only use the STAR module, all other file searches now skipped
* File search now warns if an unrecognised search type is given
* MultiQC now saves nearly all parsed data to a structured output file by default
    * See `multiqc_data/multiqc_data.json`
    * This can be turned off by setting `config.data_dump_file: false`
* Verbose logging when no log files found standardised. Less duplication in code and logs easier to read!
* New documentation section describing how to use MultiQC with Galaxy
* Using `shared_key: 'read_counts'` in table header configs now applies relevant defaults

#### Bug Fixes
* Installation problem caused by changes in upstream dependencies solved by stricter installation requirements
* Minor `default_dev` directory creation bug squashed
* Don't prepend the directory separator (`|`) to sample names with `-d` when there are no subdirs
* `yPlotLines` now works even if you don't set `width`





## [MultiQC v1.2](https://github.com/ewels/MultiQC/releases/tag/v1.2) - 2017-08-16

#### CodeFest 2017 Contributions
We had a fantastic group effort on MultiQC at the [2017 BOSC CodeFest](https://www.open-bio.org/wiki/Codefest_2017).
Many thanks to those involved!

#### New Modules:
* [**AfterQC**](https://github.com/OpenGene/AfterQC) - New module!
    * Added parsing of the _AfterQC_ json file data, with a plot of filtered reads.
    * Work by [@raonyguimaraes](https://github.com/raonyguimaraes)
* [**bcl2fastq**](https://support.illumina.com/sequencing/sequencing_software/bcl2fastq-conversion-software.html)
    * bcl2fastq can be used to both demultiplex data and convert BCL files to FASTQ file formats for downstream analysis
    * New module parses JSON output from recent versions and summarises some key statistics from the demultiplexing process.
    * Work by [@iimog](https://github.com/iimog) (with a little help from [@tbooth](https://github.com/tbooth) and [@ewels](https://github.com/ewels))
* [**leeHom**](https://github.com/grenaud/leeHom)
    * leeHom is a program for the Bayesian reconstruction of ancient DNA
* [**VCFTools**](https://vcftools.github.io)
    * Added initial support for VCFTools `relatedness2`
    * Added support for VCFTools `TsTv-by-count` `TsTv-by-qual` `TsTv-summary`
    * Module written by [@mwhamgenomics](https://github.com/mwhamgenomics)

#### Module updates:
* **FastQ Screen**
    * Gracefully handle missing data from very old FastQ Screen versions.
* **RNA-SeQC**
    * Add new transcript-associated reads plot.
* **Picard**
    * New submodule to handle output from `TargetedPcrMetrics`
* **Prokka**
    * Added parsing of the `# CRISPR arrays` data from Prokka when available ([@asetGem](https://github.com/asetGem))
* **Qualimap**
    * Some code refactoring to radically improve performance and run times, especially with high coverage datasets.
    * Fixed bug where _Cumulative coverage genome fraction_ plot could be truncated.

#### New MultiQC Features:
* New module help text
    * Lots of additional help text was written to make MultiQC report plots easier to interpret.
    * Updated modules:
        * Bowtie
        * Bowtie 2
        * Prokka
        * Qualimap
        * SnpEff
    * Elite team of help-writers:
        * [@tabwalsh](https://github.com/tabwalsh)
        * [@ddesvillechabrol](https://github.com/tabwalsh)
        * [@asetGem](https://github.com/asetGem)
* New config option `section_comments` allows you to add custom comments above specific sections in the report
* New `--tags` and `--view_tags` command line options
    * Modules can now be given tags (keywords) and filtered by those. So running `--tags RNA` will only run MultiQC modules related to RNA analysis.
    * Work by [@Hammarn](https://github.com/Hammarn)
* Back-end configuration options to specify the order of table columns
    * Modules and user configs can set priorities for columns to customise where they are displayed
    * Work by [@tbooth](https://github.com/tbooth)
* Added framework for proper unit testing
    * Previous start on unit tests tidied up, new blank template and tests for the `clean_sample_name` functionality.
    * Added to Travis and Appveyor for continuous integration testing.
    * Work by [@tbooth](https://github.com/tbooth)
* Bug fixes and refactoring of report configuration saving / loading
    * Discovered and fixed a bug where a report config could only be loaded once
    * Work by [@DennisSchwartz](https://github.com/DennisSchwartz)
* Table column row headers (sample names) can now be numeric-only.
    * Work by [@iimog](https://github.com/iimog)
* Improved sample name cleaning functionality
    * Added option `regex_keep` to clean filenames by _keeping_ the matching part of a pattern
    * Work by [@robinandeer](https://github.com/robinandeer)
* Handle error when invalid regexes are given in reports
    * Now have a nice toast error warning you and the invalid regexes are highlighted
    * Previously this just crashed the whole report without any warning
    * Work by [@robinandeer](https://github.com/robinandeer)
* Command line option `--dirs-depth` now sets `-d` to `True` (so now works even if `-d` isn't also specified).
* New config option `config.data_dump_file` to export as much data as possible to `multiqc_data/multiqc_data.json`
* New code to send exported JSON data to a a web server
    * This is in preparation for the upcoming MegaQC project. Stay tuned!

#### Bug Fixes:
* Specifying multiple config files with `-c`/`--config` now works as expected
    * Previously this would only read the last specified
* Fixed table rendering bug that affected Chrome v60 and IE7-11
    * Table cell background bars weren't showing up. Updated CSS to get around this rendering error.
* HTML ID cleanup now properly cleans strings so that they work with jQuery as expected.
* Made bar graph sample highlighting work properly again
* Config `custom_logo` paths can now be relative to the config file (or absolute as before)
* Report doesn't keep annoyingly telling you that toolbox changes haven't been applied
    * Now uses more subtle _toasts_ and only when you close the toolbox (not every click).
* Switching report toolbox options to regex mode now enables the _Apply_ button as it should.
* Sorting table columns with certain suffixes (eg. `13X`) no works properly (numerically)
* Fixed minor bug in line plot data smoothing (now works with unsorted keys)

---

## [MultiQC v1.1](https://github.com/ewels/MultiQC/releases/tag/v1.1) - 2017-07-18

#### New Modules:

* [**BioBloom Tools**](https://github.com/bcgsc/biobloom)
    * Create Bloom filters for a given reference and then to categorize sequences
* [**Conpair**](https://github.com/nygenome/Conpair)
    * Concordance and contamination estimator for tumor–normal pairs
* [**Disambiguate**](https://github.com/AstraZeneca-NGS/disambiguate)
    * Bargraph displaying the percentage of reads aligning to two different reference genomes.
* [**Flexbar**](https://github.com/seqan/flexbar)
    * Flexbar is a tool for flexible barcode and adapter removal.
* [**HISAT2**](https://ccb.jhu.edu/software/hisat2/)
    * New module for the HISAT2 aligner.
    * Made possible by updates to HISAT2 logging by @infphilo (requires `--new-summary` HISAT2 flag).
* [**HOMER**](http://homer.ucsd.edu/homer/)
    * Support for summary statistics from the `findPeaks` tool.
* [**Jellyfish**](http://www.cbcb.umd.edu/software/jellyfish/)
    * Histograms to estimate library complexity and coverage from k-mer content.
    * Module written by @vezzi
* [**MACS2**](https://github.com/taoliu/MACS)
    * Summary of redundant rate from MACS2 peak calling.
* [**QoRTs**](http://hartleys.github.io/QoRTs/)
    * QoRTs is toolkit for analysis, QC and data management of RNA-Seq datasets.
* [**THetA2**](http://compbio.cs.brown.edu/projects/theta/)
    * THeTA2 _(Tumor Heterogeneity Analysis)_ estimates tumour purity and clonal / subclonal copy number.

#### Module updates:

* **BCFtools**
    * Option to collapse complementary changes in substitutions plot, useful for non-strand specific experiments (thanks to @vladsaveliev)
* **Bismark**
    * M-Bias plots no longer show read 2 for single-end data.
* **Custom Content**
    * New option to print raw HTML content to the report.
* **FastQ Screen**
    * Fixed edge-case bug where many-sample plot broke if total number of reads was less than the subsample number.
    * Fixed incorrect logic of config option `fastqscreen_simpleplot` (thanks to @daler)
    * Organisms now alphabetically sorted in fancy plot so that order is nonrandom (thanks to @daler)
    * Fixed bug where `%No Hits` was missed in logs from recent versions of FastQ Screen.
* **HTSeq Counts**
    * Fixed but so that module still works when `--additional-attr` is specified in v0.8 HTSeq above (thanks to @nalcala)
* **Picard**
    * CollectInsertSize: Fixed bug that could make the General Statistics _Median Insert Size_ value incorrect.
    * Fixed error in sample name regex that left trailing `]` characters and was generally broken (thanks to @jyh1 for spotting this)
* **Preseq**
    * Improved plots display (thanks to @vladsaveliev)
* **Qualimap**
    * Only calculate bases over target coverage for values in General Statistics. Should give a speed increase for very high coverage datasets.
* **QUAST**
    * Module is now compatible with runs from [MetaQUAST](http://quast.sourceforge.net/metaquast) (thanks to @vladsaveliev)
* **RSeQC**
    * Changed default order of sections
    * Added config option to reorder and hide module report sections

#### New MultiQC features:

* If a report already exists, execution is no longer halted.
    * `_1` is appended to the filename, iterating if this also exists.
    * `-f`/`--force` still overwrites existing reports as before
    * Feature written by [@Hammarn](https://github.com/Hammarn)
* New ability to run modules multiple times in a single report
    * Each run can be given different configuration options, including filters for input files
    * For example, have FastQC after trimming as well as FastQC before trimming.
    * See the relevant [documentation](http://multiqc.info/docs/#order-of-modules) for more instructions.
* New option to customise the order of report _sections_
    * This is in addition / alternative to changing the order of module execution
    * Allows one module to have sections in multiple places (eg. Custom Content)
* Tables have new column options `floor`, `ceiling` and `minRange`.
* Reports show warning if JavaScript is disabled
* Config option `custom_logo` now works with file paths relative to config file directory and cwd.

#### Bug Fixes:

* Table headers now sort columns again after scrolling the table
* Fixed buggy table header tooltips
* Base `clean_s_name` function now strips excess whitespace.
* Line graphs don't smooth lines if not needed (number of points < maximum number allowed)
* PDF output now respects custom output directory.

---

## [MultiQC v1.0](https://github.com/ewels/MultiQC/releases/tag/v1.0) - 2017-05-17
Version 1.0! This release has been a long time coming and brings with it some fairly
major improvements in speed, report filesize and report performance. There's also
a bunch of new modules, more options, features and a whole lot of bug fixes.

The version number is being bumped up to 1.0 for a couple of reasons:

1. MultiQC is now _(hopefully)_ relatively stable. A number of facilities and users
   are now using it in a production setting and it's published. It feels like it
   probably deserves v1 status now somehow.
2. This update brings some fairly major changes which will break backwards
   compatibility for plugins. As such, semantic versioning suggests a change in
   major version number.

### Breaking Changes
For most people, you shouldn't have any problems upgrading. There are two
scenarios where you may need to make changes with this update:

#### 1. You have custom file search patterns
Search patterns have been flattened and may no longer have arbitrary depth.
For example, you may need to change the following:
```yaml
fastqc:
    data:
        fn: 'fastqc_data.txt'
    zip:
        fn: '*_fastqc.zip'
```
to this:
```yaml
fastqc/data:
    fn: 'fastqc_data.txt'
fastqc/zip:
    fn: '*_fastqc.zip'
```
See the [documentation](http://multiqc.info/docs/#step-1-find-log-files) for instructions on how to write the new file search syntax.

See [`search_patterns.yaml`](multiqc/utils/search_patterns.yaml) for the new module search keys
and more examples.

####  2. You have custom plugins / modules / external code
To see what changes need to applied to your custom plugin code, please see the [MultiQC docs](http://multiqc.info/docs/#v1.0-updates).

#### New Modules:

* [**Adapter Removal**](https://github.com/mikkelschubert/adapterremoval)
    * AdapterRemoval v2 - rapid adapter trimming, identification, and read merging
* [**BUSCO**](http://busco.ezlab.org/)
    * New module for the `BUSCO v2` tool, used for assessing genome assembly and annotation completeness.
* [**Cluster Flow**](http://clusterflow.io)
    * Cluster Flow is a workflow tool for bioinformatics pipelines. The new module parses executed tool commands.
* [**RNA-SeQC**](http://archive.broadinstitute.org/cancer/cga/rna-seqc)
    * New module to parse output from RNA-SeQC, a java program which computes a series
    of quality control metrics for RNA-seq data.
* [**goleft indexcov**](https://github.com/brentp/goleft/tree/master/indexcov)
    * [goleft indexcov](https://github.com/brentp/goleft/tree/master/indexcov) uses the PED and ROC
    data files to create diagnostic plots of coverage per sample, helping to identify sample gender and coverage issues.
    * Thanks to @chapmanb and @brentp
* [**SortMeRNA**](http://bioinfo.lifl.fr/RNA/sortmerna/)
    * New module for `SortMeRNA`, commonly used for removing rRNA contamination from datasets.
    * Written by @bschiffthaler

#### Module updates:

* **Bcftools**
    * Fixed bug with display of indels when only one sample
* **Cutadapt**
    * Now takes the filename if the sample name is `-` (stdin). Thanks to @tdido
* **FastQC**
    * Data for the Sequence content plot can now be downloaded from reports as a JSON file.
* **FastQ Screen**
    * Rewritten plotting method for high sample numbers plot (~ > 20 samples)
    * Now shows counts for single-species hits and bins all multi-species hits
    * Allows plot to show proper percentage view for each sample, much easier to interpret.
* **HTSeq**
    * Fix bug where header lines caused module to crash
* **Picard**
    * New `RrbsSummaryMetrics` Submodule!
    * New `WgsMetrics` Submodule!
    * `CollectGcBiasMetrics` module now prints summary statistics to `multiqc_data` if found. Thanks to @ahvigil
* **Preseq**
    * Now trims the x axis to the point that meets 90% of `min(unique molecules)`.
  	Hopefully prevents ridiculous x axes without sacrificing too much useful information.
    * Allows to show estimated depth of coverage instead of less informative molecule counts
  	(see [details](http://multiqc.info/docs/#preseq)).
    * Plots dots with externally calculated real read counts (see [details](http://multiqc.info/docs/#preseq)).
* **Qualimap**
    * RNASeq Transcript Profile now has correct axis units. Thanks to @roryk
    * BamQC module now doesn't crash if reports don't have genome gc distributions
* **RSeQC**
    * Fixed Python3 error in Junction Saturation code
    * Fixed JS error for Junction Saturation that made the single-sample combined plot only show _All Junctions_

#### Core MultiQC updates:
* Change in module structure and import statements (see [details](http://multiqc.info/docs/#v1.0-updates)).
* Module file search has been rewritten (see above changes to configs)
    * Significant improvement in search speed (test dataset runs in approximately half the time)
    * More options for modules to find their logs, eg. filename and contents matching regexes (see the [docs](http://multiqc.info/docs/#step-1-find-log-files))
* Report plot data is now compressed, significantly reducing report filesizes.
* New `--ignore-samples` option to skip samples based on parsed sample name
    * Alternative to filtering by input filename, which doesn't always work
    * Also can use config vars `sample_names_ignore` (glob patterns) and `sample_names_ignore_re` (regex patterns).
* New `--sample-names` command line option to give file with alternative sample names
    * Allows one-click batch renaming in reports
* New `--cl_config` option to supply MultiQC config YAML directly on the command line.
* New config option to change numeric multiplier in General Stats
    * For example, if reports have few reads, can show `Thousands of Reads` instead of `Millions of Reads`
    * Set config options `read_count_multiplier`, `read_count_prefix` and `read_count_desc`
* Config options `decimalPoint_format` and `thousandsSep_format` now apply to tables as well as plots
    * By default, thosands will now be separated with a space and `.` used for decimal places.
* Tables now have a maximum-height by default and scroll within this.
    * Speeds up report rendering in the web browser and makes report less stupidly long with lots of samples
    * Button beneath table toggles full length if you want a zoomed-out view
    * Refactored and removed previous code to make the table header "float"
    * Set `config.collapse_tables` to `False` to disable table maximum-heights
* Bar graphs and heatmaps can now be zoomed in on
    * Interactive plots sometimes hide labels due to lack of space. These can now be zoomed in on to see specific samples in more detail.
* Report plots now load sequentially instead of all at once
    * Prevents the browser from locking up when large reports load
* Report plot and section HTML IDs are now sanitised and checked for duplicates
* New template available (called _sections_) which has faster loading
    * Only shows results from one module at a time
    * Makes big reports load in the browser much more quickly, but requires more clicking
    * Try it out by specifying `-t sections`
* Module sections tidied and refactored
    * New helper function `self.add_section()`
    * Sections hidden in nav if no title (no more need for the hacky `self.intro += `)
    * Content broken into `description`, `help` and `plot`, with automatic formatting
    * Empty module sections are now skipped in reports. No need to check if a plot function returns `None`!
    * Changes should be backwards-compatible
* Report plot data export code refactored
    * Now doesn't export hidden samples (uses HighCharts [export-csv](https://github.com/highcharts/export-csv) plugin)
* Handle error when `git` isn't installed on the system.
* Refactored colouring of table cells
    * Was previously done in the browser using [chroma.js](http://gka.github.io/chroma.js/)
    * Now done at report generation time using the [spectra](https://pypi.python.org/pypi/spectra) package
    * Should helpfully speed up report rendering time in the web browser, especially for large reports
* Docs updates (thanks to @varemo)
* Previously hidden log file `.multiqc.log` renamed to `multiqc.log` in `multiqc_data`
* Added option to load MultiQC config file from a path specified in the environment variable `MULTIQC_CONFIG_PATH`
* New table configuration options
    * `sortRows: False` prevents table rows from being sorted alphabetically
    * `col1_header` allows the default first column header to be changed from "Sample Name"
* Tables no longer show _Configure Columns_ and _Plot_ buttons if they only have a single column
* Custom content updates
    * New `custom_content`/`order` config option to specify order of Custom Content sections
    * Tables now use the header for the first column instead of always having `Sample Name`
    * JSON + YAML tables now remember order of table columns
    * Many minor bugfixes
* Line graphs and scatter graphs axis limits
    * If limits are specified, data exceeding this is no longer saved in report
    * Visually identical, but can make report file sizes considerable smaller in some cases
* Creating multiple plots without a config dict now works (previously just gave grey boxes in report)
* All changes are now tested on a Windows system, using [AppVeyor](https://ci.appveyor.com/project/ewels/multiqc/)
* Fixed rare error where some reports could get empty General Statistics tables when no data present.
* Fixed minor bug where config option `force: true` didn't work. Now you don't have to always specify `-f`!


---

## [MultiQC v0.9](https://github.com/ewels/MultiQC/releases/tag/v0.9) - 2016-12-21
A major new feature is released in v0.9 - support for _custom content_. This means
that MultiQC can now easily include output from custom scripts within reports without
the need for a new module or plugin. For more information, please see the
[MultiQC documentation](http://multiqc.info/docs/#custom-content).

#### New Modules:

* [**HTSeq**](http://www-huber.embl.de/HTSeq/doc/count.html)
    * New module for the `htseq-count` tool, often used in RNA-seq analysis.
* [**Prokka**](http://www.vicbioinformatics.com/software.prokka.shtml)
    * Prokka is a software tool for the rapid annotation of prokaryotic genomes.
* [**Slamdunk**](http://t-neumann.github.io/slamdunk/)
    * Slamdunk is a software tool to analyze SLAMSeq data.
* [**Peddy**](https://github.com/brentp/peddy)
    * Peddy calculates genotype :: pedigree correspondence checks, ancestry checks and sex checks using VCF files.

#### Module updates:

* **Cutadapt**
    * Fixed bug in General Stats table number for old versions of cutadapt (pre v1.7)
    * Added support for _really_ old cutadapt logs (eg. v.1.2)
* **FastQC**
    * New plot showing total overrepresented sequence percentages.
    * New option to parse a file containing a theoretical GC curve to display in the background.
        * Human & Mouse Genome / Transcriptome curves bundled, or make your own using
          [fastqcTheoreticalGC](https://github.com/mikelove/fastqcTheoreticalGC). See the
          [MultiQC docs](http://multiqc.info/docs/#fastqc) for more information.
* **featureCounts**
    * Added parsing checks and catch failures for when non-featureCounts files are picked up by accident
* **GATK**
    * Fixed logger error in VariantEval module.
* **Picard**
    * Fixed missing sample overwriting bug in `RnaSeqMetrics`
    * New feature to customise coverage shown from `HsMetrics` in General Statistics table
    see the [docs](http://multiqc.info/docs/#picard) for info).
    * Fixed compatibility problem with output from `CollectMultipleMetrics` for `CollectAlignmentSummaryMetrics`
* **Preseq**
    * Module now recognises output from `c_curve` mode.
* **RSeQC**
    * Made the gene body coverage plot show the percentage view by default
    * Made gene body coverage properly handle sample names
* **Samtools**
    * New module to show duplicate stats from `rmdup` logs
    * Fixed a couple of niggles in the idxstats plot
* **SnpEff**
    * Fixed swapped axis labels in the Variant Quality plot
* **STAR**
    * Fixed crash when there are 0 unmapped reads.
    * Sample name now taken from the directory name if no file prefix found.
* **Qualimap BamQC**
    * Add a line for pre-calculated reference genome GC content
    * Plot cumulative coverage for values above 50x, align with the coverage histogram.
    * New ability to customise coverage thresholds shown in General Statistics table
    (see the [docs](http://multiqc.info/docs/#qualimap) for info).

#### Core MultiQC updates:
* Support for _custom content_ (see top of release notes).
* New ninja report tool: make scatter plots of any two table columns!
* Plot data now saved in `multiqc_data` when 'flat' image plots are created
    * Allows you easily re-plot the data (eg. in Excel) for further downstream investigation
* Added _'Apply'_ button to Highlight / Rename / Hide.
    * These tools can become slow with large reports. This means that you can enter several
    things without having to wait for the report to replot each change.
* Report heatmaps can now be sorted by highlight
* New config options `decimalPoint_format` and `thousandsSep_format`
    * Allows you to change the default `1 234.56` number formatting for plots.
* New config option `top_modules` allows you to specify modules that should come at the top of the report
* Fixed bar plot bug where missing categories could shift data between samples
* Report title now printed in the side navigation
* Missing plot IDs added for easier plot exporting
* Stopped giving warnings about skipping directories (now a debug message)
* Added warnings in report about missing functionality for flat plots (exporting and toolbox)
* Export button has contextual text for images / data
* Fixed a bug where user config files were loaded twice
* Fixed bug where module order was random if `--module` or `--exclude` was used.
* Refactored code so that the order of modules can be changed in the user config
* Beefed up code + docs in scatter plots back end and multiple bar plots.
* Fixed a few back end nasties for Tables
    * Shared-key columns are no longer forced to share colour schemes
    * Fixed bug in lambda modified values when format string breaks
    * Supplying just data with no header information now works as advertised
* Improvements to back end code for bar plots
    * New `tt_decimals` and `tt_suffix` options for bar plots
    * Bar plots now support `yCeiling`, `yFloor` and `yMinRange`, as with line plots.
    * New option `hide_zero_cats:False` to force legends to be shown even when all data is 0
* General Stats _Showing x of y_ columns count is fixed on page load.
* Big code whitespace cleanup

---

## [MultiQC v0.8](https://github.com/ewels/MultiQC/releases/tag/v0.8) - 2016-09-26

#### New Modules:

* [**GATK**](https://software.broadinstitute.org/gatk/)
    * Added support for VariantEval reports, only parsing a little of the information
    in there so far, but it's a start.
    * Module originally written by @robinandeer at the [OBF Codefest](https://www.open-bio.org/wiki/Codefest_2016),
    finished off by @ewels
* [**Bcftools**](https://samtools.github.io/bcftools/)
* [**QUAST**](http://quast.bioinf.spbau.ru/)
    * QUAST is a tool for assessing de novo assemblies against reference genomes.

#### Module updates:

* **Bismark** now supports reports from `bam2nuc`, giving Cytosine coverage in General Stats.
* **Bowtie1**
    * Updated to try to find bowtie command before log, handle multiple logs in one file. Same as bowtie2.
* **FastQC**
    * Sample pass/warn/fail lists now display properly even with large numbers of samples
    * Sequence content heatmap display is better with many samples
* **Kallisto**
    * Now supports logs from SE data.
* **Picard**
    * `BaseDistributionByCycle` - new submodule! Written by @mlusignan
    * `RnaSeqMetrics` - new submodule! This one by @ewels ;)
    * `AlignmentSummaryMetrics` - another new submodule!
    * Fixed truncated files crash bug for Python 3 _(#306)_
* **Qualimap RNASeqQC**
    * Fixed parsing bug affecting counts in _Genomic Origin_ plot.
    * Module now works with European style thousand separators (`1.234,56` instead of `1,234.56`)
* **RSeQC**
    * `infer_experiment` - new submodule! Written by @Hammarn
* **Samtools**
    * `stats` submodule now has separate bar graph showing alignment scores
    * `flagstat` - new submodule! Written by @HLWiencko
    * `idxstats` - new submodule! This one by @ewels again

#### Core MultiQC updates:
* New `--export`/`-p` option to generate static images plot in `multiqc_plots` (`.png`, `.svg` and `.pdf`)
    * Configurable with `export_plots`, `plots_dir_name` and `export_plot_formats` config options
    * `--flat` option no longer saves plots in `multiqc_data/multiqc_plots`
* New `--comment`/`-b` flag to add a comment to the top of reports.
* New `--dirs-depth`/`-dd` flag to specify how many directories to prepend with `--dirs`/`-d`
    * Specifying a postive number will take that many directories from the end of the path
    * A negative number will take directories from the start of the path.
* Directory paths now appended before cleaning, so `fn_clean_exts` will now affect these names.
* New `custom_logo` attributes to add your own logo to reports.
* New `report_header_info` config option to add arbitrary information to the top of reports.
* New `--pdf` option to create a PDF report
    * Depends on [Pandoc](http://pandoc.org) being installed and is in a beta-stage currently.
    * Note that specifying this will make MultiQC use the `simple` template, giving a HTML report with
    much reduced functionality.
* New `fn_clean_sample_names` config option to turn off sample name cleaning
    * This will print the full filename for samples. Less pretty reports and rows
    on the General Statistics table won't line up, but can prevent overwriting.
* Table header defaults can now be set easily
* General Statistics table now hidden if empty.
* Some new defaults in the sample name cleaning
* Updated the `simple` template.
    * Now has no toolbox or nav, no JavaScript and is better suited for printing / PDFs.
    * New `config.simple_output` config flag so code knows when we're trying to avoid JS.
* Fixed some bugs with config settings (eg. template) being overwritten.
* NFS log file deletion bug fixed by @brainstorm (#265)
* Fixed bug in `--ignore` behaviour with directory names.
* Fixed nasty bug in beeswarm dot plots where sample names were mixed up (#278)
* Beeswarm header text is now more informative (sample count with more info on a tooltip)
* Beeswarm plots now work when reports have > 1000 samples
* Fixed some buggy behaviour in saving / loading report highlighting + renaming configs (#354)

Many thanks to those at the [OpenBio Codefest 2016](https://www.open-bio.org/wiki/Codefest_2016)
who worked on MultiQC projects.

---

## [MultiQC v0.7](https://github.com/ewels/MultiQC/releases/tag/v0.7) - 2016-07-04
#### Module updates:
* [**Kallisto**](https://pachterlab.github.io/kallisto/) - new module!
* **Picard**
    * Code refactored to make maintenance and additions easier.
    * Big update to `HsMetrics` parsing - more results shown in report, new plots (by @lpantano)
    * Updated `InsertSizeMetrics` to understand logs generated by `CollectMultipleMetrics` (#215)
    * Newlines in picard output. Fixed by @dakl
* **Samtools**
    * Code refactored
    * Rewrote the `samtools stats` code to display more stats in report with a beeswarm plot.
* **Qualimap**
    * Rewritten to use latest methods and fix bugs.
    * Added _Percentage Aligned_ column to general stats for `BamQC` module.
    * Extra table thresholds added by @avilella (hidden by default)
* **General Statistics**
    * Some tweaks to the display defaults (FastQC, Bismark, Qualimap, SnpEff)
    * Now possible to skip the General Statistics section of the report with `--exclude general_stats`
* **Cutadapt** module updated to recognise logs from old versions of cutadapt (<= v1.6)
* **Trimmomatic**
    * Now handles `,` decimal places in percentage values.
    * Can cope with line breaks in log files (see issue #212)
* **FastQC** refactored
    * Now skips zip files if the sample name has already been found. Speeds up MultiQC execution.
    * Code cleaned up. Parsing and data-structures standardised.
    * New popovers on Pass / Warn / Fail status bars showing sample names. Fast highlighting and hiding.
    * New column in General Stats (hidden by default) showing percentage of FastQC modules that failed.
* **SnpEff**
    * Search pattern now more generic, should match reports from others.
    * _Counts by Effect_ plot removed (had hundreds of categories, was fairly unusable).
    * `KeyError` bug fixed.
* **Samblaster** now gets sample name from `ID` instead of `SM` (@dakl)
* **Bowtie 2**
    * Now parses overall alignment rate as intended.
    * Now depends on even less log contents to work with more inputs.
* **MethylQA** now handles variable spacing in logs
* **featureCounts** now splits columns on tabs instead of whitespace, can handle filenames with spaces

#### Core MultiQC updates:
* **Galaxy**: MultiQC now available in Galax! Work by @devengineson / @yvanlebras / @cmonjeau
    * See it in the [Galaxy Toolshed](https://toolshed.g2.bx.psu.edu/view/engineson/multiqc/)
* **Heatmap**: New plot type!
* **Scatter Plot**: New plot type!
* **Download raw data** behind plots in reports! Available in the Export toolbox.
    * Choose from tab-separated, comma-separated and the complete JSON.
* **Table columns can be hidden** on page load (shown through _Configure Columns_)
    * Defaults are configurable using the `table_columns_visible` config option.
* **Beeswarm plot**: Added missing rename / highlight / hiding functionality.
* New `-l` / `--file-list` option: specify a file containing a **list of files** to search.
* **Updated HighCharts** to v4.2.5. Added option to export to JPEG.
* Can now **cancel execution** with a single `ctrl+c` rather than having to button mash
* More granular control of **skipping files** during scan (filename, dirname, path matching)
    * Fixed `--exclude` so that it works with directories as well as files
* **New _Clear_ button** in toolbox to bulk remove highlighting / renaming / hiding filters.
* Improved documentation about behaviour for large sample numbers.
* Handle YAML parsing errors for the config file more gracefully
* Removed empty columns from tables again
* Fixed bug in changing module search patterns, reported by @lweasel
* Added timeout parameter to version check to prevent hang on systems with long defaults
* Fixed table display bug in Firefox
* Fixed bug related to order in which config files are loaded
* Fixed bug that broke the _"Show only"_ toolbox feature with multiple names.
* Numerous other small bugs.


---

## [MultiQC v0.6](https://github.com/ewels/MultiQC/releases/tag/v0.6) - 2016-04-29
#### Module updates:
* New [Salmon](http://combine-lab.github.io/salmon/) module.
* New [Trimmomatic](http://www.usadellab.org/cms/?page=trimmomatic) module.
* New [Bamtools stats](https://github.com/pezmaster31/bamtools) module.
* New beeswarm plot type. General Stats table replaced with this when many samples in report.
* New RSeQC module: Actually a suite of 8 new modules supporting various outputs from RSeQC
* Rewrote bowtie2 module: Now better at parsing logs and tries to scrape input from wrapper logs.
* Made cutadapt show counts by default instead of obs/exp
* Added percentage view to Picard insert size plot

#### Core MultiQC updates:
* Dynamic plots now update their labels properly when changing datasets and to percentages
* Config files now loaded from working directory if present
* Started new docs describing how each module works
* Refactored featureCounts module. Now handles summaries describing multiple samples.
* Stopped using so many hidden files. `.multiqc.log` now called `multiqc.log`
* New `-c`/`--config` command line option to specify a MultiQC configuration file
* Can now load run-specific config files called `multiqc_config.yaml` in working directory
* Large code refactoring - moved plotting code out of `BaseModule` and into new `multiqc.plots` submodules
* Generalised code used to generate the General Stats table so that it can be used by modules
* Removed interactive report tour, replaced with a link to a youtube tutorial
* Made it possible to permanently hide the blue welcome message for all future reports
* New option to smooth data for line plots. Avoids mega-huge plots. Applied to SnpEff, RSeQC, Picard.

Bugfixes:
* Qualimap handles infinity symbol (thanks @chapmanb )
* Made SnpEff less fussy about required fields for making plots
* UTF-8 file paths handled properly in Py2.7+
* Extending two config variables wasn't working. Now fixed.
* Dragging the height bar of plots now works again.
* Plots now properly change y axis limits and labels when changing datasets
* Flat plots now have correct path in `default_dev` template

---

## [MultiQC v0.5](https://github.com/ewels/MultiQC/releases/tag/v0.5) - 2016-03-29
#### Module updates:
* New [Skewer](https://github.com/relipmoc/skewer) module, written by @dakl
* New [Samblaster](https://github.com/GregoryFaust/samblaster) module, written by @dakl
* New [Samtools stats](http://www.htslib.org/) module, written by @lpantano
* New [HiCUP](http://www.bioinformatics.babraham.ac.uk/projects/hicup/) module
* New [SnpEff](http://snpeff.sourceforge.net/) module
* New [methylQA](http://methylqa.sourceforge.net/) module

#### Core MultiQC updates:
* New "Flat" image plots, rendered at run time with MatPlotLib
    * By default, will use image plots if > 50 samples (set in config as `plots_flat_numseries`)
    * Means that _very_ large numbers of samples can be viewed in reports. _eg._ single cell data.
    * Templates can now specify their own plotting functions
    * Use `--flat` and `--interactive` to override this behaviour
* MultiQC added to `bioconda` (with help from @dakl)
* New plugin hook: `config_loaded`
* Plugins can now add new command line options (thanks to @robinandeer)
* Changed default data directory name from `multiqc_report_data` to `multiqc_data`
* Removed support for depreciated MultiQC_OSXApp
* Updated logging so that a verbose `multiqc_data/.multiqc.log` file is always written
* Now logs more stuff in verbose mode - command used, user configs and so on.
* Added a call to multiqc.info to check for new versions. Disable with config `no_version_check`
* Removed general stats manual row sorting.
* Made filename matching use glob unix style filename match patterns
* Everything (including the data directory) is now created in a temporary directory and moved when MultiQC is complete.
* A handful of performance updates for large analysis directories

---

## [MultiQC v0.4](https://github.com/ewels/MultiQC/releases/tag/v0.4) - 2016-02-16
* New `multiqc_sources.txt` which identifies the paths used to collect all report data for each sample
* Export parsed data as tab-delimited text, `JSON` or `YAML` using the new `-k`/`--data-format` command line option
* Updated HighCharts from `v4.2.2` to `v4.2.3`, fixes tooltip hover bug.
* Nicer export button. Now tied to the export toolbox, hopefully more intuitive.
* FastQC: Per base sequence content heatmap can now be clicked to show line graph for single sample
* FastQC: No longer show adapter contamination datasets with <= 0.1% contamination.
* Picard: Added support for `CollectOxoGMetrics` reports.
* Changed command line option `--name` to `--filename`
* `--name` also used for filename if `--filename` not specified.
* Hide samples toolbox now has switch to _show only_ matching samples
* New regex help box with examples added to report
* New button to copy general stats table to the clipboard
* General Stats table 'floating' header now sorts properly when scrolling
* Bugfix: MultiQC default_dev template now copies module assets properly
* Bufgix: General Stats table floating header now resizes properly when page width changes

---

## [MultiQC v0.3.2](https://github.com/ewels/MultiQC/releases/tag/v0.3.2) - 2016-02-08
* All modules now load their log file search parameters from a config
  file, allowing you to overwrite them using your user config file
    * This is useful if your analysis pipeline renames program outputs
* New Picard (sub)modules - Insert Size, GC Bias & HsMetrics
* New Qualimap (sub)module - RNA-Seq QC
* Made Picard MarkDups show percent by default instead of counts
* Added M-Bias plot to Bismark
* New option to stream report HTML to `stdout`
* Files can now be specified as well as directories
* New options to specify whether the parsed data directory should be created
    * command line flags: `--data` / `--no-data`
    * config option name: `make_data_dir`
* Fixed bug with incorrect path to installation dir config YAML file
* New toolbox drawer for bulk-exporting graph images
* Report side navigation can now be hidden to maximise horizontal space
* Mobile styling improved for narrow screen
* More vibrant colours in the general stats table
* General stats table numbers now left aligned
* Settings now saved and loaded to named localstorage locations
    * Simplified interface - no longer global / single report saving
    * Removed static file config. Solves JS error, no-one was doing this
    since we have standalone reports anyway.
* Added support for Python 3.5
* Fixed bug with module specific CSS / JS includes in some templates
* Made the 'ignore files' config use unix style file pattern matching
* Fixed some bugs in the FastQ Screen module
* Fixed some bugs in the FastQC module
* Fixed occasional general stats table bug
* Table sorting on sample names now works after renaming
* Bismark module restructure
    * Each report type now handled independently (alignment / dedup / meth extraction)
    * M-Bias plot now shows R1 and R2
* FastQC GC content plot now has option for counts or percentages
    * Allows comparison between samples with very different read counts
* Bugfix for reports javascript
    * Caused by updated to remotely loaded HighCharts export script
    * Export script now bundled with multiqc, so does not depend on internet connection
    * Other JS errors fixed in this work
* Bugfix for older FastQC reports - handle old style sequence dup data
* Bugfix for varying Tophat alignment report formats
* Bugfix for Qualimap RNA Seq reports with paired end data


---

## [MultiQC v0.3.1](https://github.com/ewels/MultiQC/releases/tag/v0.3.1) - 2015-11-04
* Hotfix patch to fix broken FastQC module (wasn't finding `.zip` files properly)
* General Stats table colours now flat. Should improve browser speed.
* Empty rows now hidden if appear due to column removal in general stats
* FastQC Kmer plot removed until we have something better to show.

---

## [MultiQC v0.3](https://github.com/ewels/MultiQC/releases/tag/v0.3) - 2015-11-04
* Lots of lovely new documentation!
* Child templates - easily customise specific parts of the default report template
* Plugin hooks - allow other tools to execute custom code during MultiQC execution
* New Preseq module
* New design for general statistics table (snazzy new background bars)
* Further development of toolbox
    * New button to clear all filters
    * Warnings when samples are hidden, plus empty plots and table cols are hidden
    * Active toolbar tab buttons are highlighted
* Lots of refactoring by @moonso to please the Pythonic gods
    * Switched to click instead of argparse to handle command line arguments
    * Code generally conforms to best practices better now.
* Now able to supply multiple directories to search for reports
* Logging output improved (now controlled by `-q` and `-v` for quiet and verbose)
* More HTML output dealt with by the base module, less left to the modules
    * Module introduction text
    * General statistics table now much easier to add to (new helper functions)
* Images, CSS and Javascript now included in HTML, meaning that there is a single
  report file to make sharing easier
* More accessible scrolling in the report - styled scrollbars and 'to top' button.
* Modules and templates now use setuptools entry points, facilitating plugins
  by other packages. Allows niche extensions whilst keeping the core codebase clean.
* The general stats table now has a sticky header row when scrolling, thanks to
  some new javascript wizardry...
* General stats columns can have a _shared key_ which allows common colour schemes
  and data ranges. For instance, all columns describing a read count will now share
  their scale across modules.
* General stats columns can be hidden and reordered with a new modal window.
* Plotting code refactored, reports with many samples (>50 by default) don't
  automatically render to avoid freezing the browser.
* Plots with highlighted and renamed samples now honour this when exporting to
  different file types.

---

## [MultiQC v0.2](https://github.com/ewels/MultiQC/releases/tag/v0.2) - 2015-09-18
* Code restructuring for nearly all modules. Common base module
  functions now handle many more functions (plots, config, file import)
    * See the [contributing notes](https://github.com/ewels/MultiQC/blob/master/CONTRIBUTING.md)
    for instructions on how to use these new helpers to make your own module
* New report toolbox - sample highlighting, renaming, hiding
    * Config is autosaved by default, can also export to a file for sharing
    * Interactive tour to help users find their way around
* New Tophat, Bowtie 2 and QualiMap modules
    * Thanks to @guillermo-carrasco for the QualiMap module
* Bowtie module now works
* New command line parameter `-d` prefixes sample names with the directory that
  they were found in. Allows duplicate filenames without being overwritten.
* Introduction walkthrough helps show what can be done in the report
* Now compatible with both Python 2 and Python 3
* Software version number now printed on command line properly, and in reports.
* Bugfix: FastQC doesn't break when only one report found
* Bugfix: FastQC seq content heatmap highlighting
* Many, many small bugfixes

---

## [MultiQC v0.1](https://github.com/ewels/MultiQC/releases/tag/v0.1) - 2015-09-01
* The first public release of MultiQC, after a month of development. Basic
structure in place and modules for FastQC, FastQ Screen, Cutadapt, Bismark,
STAR, Bowtie, Subread featureCounts and Picard MarkDuplicates. Approaching
stability, though still under fairly heavy development.<|MERGE_RESOLUTION|>--- conflicted
+++ resolved
@@ -2,13 +2,7 @@
 
 ## MultiQC v1.9dev
 
-<<<<<<< HEAD
 #### Dropped official support for Python 2
-=======
-#### New Modules:
-* [**MultiVCFAnalyzer**](https://github.com/alexherbig/multivcfanalyzer)
-  * combining multiple VCF files into one coherent report and format for downstream analysis.
->>>>>>> 9dce1a35
 
 Python 2 had its [official sunset date](https://www.python.org/doc/sunset-python-2/)
 on January 1st 2020, meaning that it will no longer be developed by the Python community.
@@ -37,6 +31,11 @@
     * Dropped Travis and AppVeyor, everything is now just on GitHub
     * Still testing on both Linux and Windows, with multiple versions of Python
     * CI tests should now run automatically for anyone who forks the MultiQC repository
+
+#### New Modules:
+
+* [**MultiVCFAnalyzer**](https://github.com/alexherbig/multivcfanalyzer)
+    * combining multiple VCF files into one coherent report and format for downstream analysis.
 
 #### Module updates:
 
