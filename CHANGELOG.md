# MultiQC Version History

## MultiQC v1.10dev

#### New MultiQC Features

#### New Modules
<<<<<<< HEAD

* [**ccs**](https://github.com/PacificBiosciences/ccs)
  * Generate highly accurate single-molecule consensus reads
* [**Lima**](https://github.com/PacificBiosciences/barcoding)
  * The PacBio Barcode Demultiplexer
=======
* [**WhatsHap**](https://whatshap.readthedocs.io)
  * WhatsHap is a software for phasing genomic variants using DNA sequencing reads
>>>>>>> 194b1546
* [**HOPS**](https://www.github.com/rhubler/HOPS)
  * Post-alignment ancient DNA analysis tool for MALT

#### Module updates

* **DRAGEN**
    * Fix issue where missing out fields could crash the module ([#1223](https://github.com/ewels/MultiQC/issues/1223))
* **featureCounts**
    * Add support for output from [Rsubread](https://bioconductor.org/packages/release/bioc/html/Rsubread.html) ([#1022](https://github.com/ewels/MultiQC/issues/1022))
* **Kaiju**
    * Fixed bug affecting inputs with taxa levels other than Phylum ([#1217](https://github.com/ewels/MultiQC/issues/1217))
* **MALT**
    * Fix y-axis labelling in bargraphs
* **mosdepth**
    * Enable prepending of directory to sample names
* **Picard**
    * Fix `HsMetrics` bait percentage columns ([#1212](https://github.com/ewels/MultiQC/issues/1212))
* **PycoQC**
    * Log10 x-axis for _Read Length_ plot ([#1214](https://github.com/ewels/MultiQC/issues/1214))
* **fgbio**
    * Fix `ErrorRateByReadPosition` to calculate `ymax` not just on the overall `error_rate`, but also specific base errors (ex. `a_to_c_error_rate`, `a_to_g_error_rate`, ...).  ([#1215](https://github.com/ewels/MultiQC/pull/1251))

#### New Custom Content features

* General Stats custom content now gives a log message
* If `id` is not set in `JSON` or `YAML` files, it defaults to the sample name instead of just `custom_content`
* Data from `JSON` or `YAML` now has `data` keys (sample names) run through the `clean_s_name()` function to apply sample name cleanup

#### Bug Fixes


## [MultiQC v1.9](https://github.com/ewels/MultiQC/releases/tag/v1.9) - 2020-05-30

#### Dropped official support for Python 2

Python 2 had its [official sunset date](https://www.python.org/doc/sunset-python-2/)
on January 1st 2020, meaning that it will no longer be developed by the Python community.
Part of the [python.org statement](https://www.python.org/doc/sunset-python-2/) reads:

> That means that we will not improve it anymore after that day,
> even if someone finds a security problem in it.
> You should upgrade to Python 3 as soon as you can.

[Very many Python packages no longer support Python 2](https://python3statement.org/)
and it whilst the MultiQC code is currently compatible with both Python 2 and Python 3,
it is increasingly difficult to maintain compatibility with the dependency packages it
uses, such as MatPlotLib, numpy and more.

As of MultiQC version 1.9, **Python 2 is no longer officially supported**.
Automatic CI tests will no longer run with Python 2 and Python 2 specific workarounds
are no longer guaranteed.

Whilst it may be possible to continue using MultiQC with Python 2 for a short time by
pinning dependencies, MultiQC compatibility for Python 2 will now slowly drift and start
to break. If you haven't already, **you need to switch to Python 3 now**.

#### New MultiQC Features

* Now using [GitHub Actions](https://github.com/features/actions) for all CI testing
    * Dropped Travis and AppVeyor, everything is now just on GitHub
    * Still testing on both Linux and Windows, with multiple versions of Python
    * CI tests should now run automatically for anyone who forks the MultiQC repository
* Linting with `--lint` now checks line graphs as well as bar graphs
* New `gathered` template with no tool name sections ([#1119](https://github.com/ewels/MultiQC/issues/1119))
* Added `--sample-filters` option to add _show_/_hide_ buttons at the top of the report ([#1125](https://github.com/ewels/MultiQC/issues/1125))
    * Buttons control the report toolbox Show/Hide tool, filtering your samples
    * Allows reports to be pre-configured based on a supplied list of sample names at report-generation time.
* Line graphs can now have `Log10` buttons (same functionality as bar graphs)
* Importing and running `multiqc` in a script is now a _little_ Better
    * `multiqc.run` now returns the `report` and `config` as well as the exit code. This means that you can explore the MultiQC run time a little in the Python environment.
    * Much more refactoring is needed to make MultiQC as useful in Python scripts as it could be. Watch this space.
* If a custom module `anchor` is set using `module_order`, it's now used a bit more:
    * Prefixed to module _section_ IDs
    * Appended to files saved in `multiqc_data`
    * Should help to prevent duplicates requiring `-1` suffixes when running a module multiple times
* New heatmap plot config options `xcats_samples` and `ycats_samples`
    * If set to `False`, the report toolbox options (_highlight_, _rename_, _show/hide_) do not affect that axis.
    * Means that the _Show only matching samples_ report toolbox option works on FastQC Status Checks, for example ([#1172](https://github.com/ewels/MultiQC/issues/1172))
* Report header time and analysis paths can now be hidden
    * New config options `show_analysis_paths` and `show_analysis_time` ([#1113](https://github.com/ewels/MultiQC/issues/1113))
* New search pattern key `skip: true` to skip specific searches when modules look for a lot of different files (eg. Picard).
* New `--profile-runtime` command line option (`config.profile_runtime`) to give analysis of how long the report takes to be generated
    * Plots of the file search results and durations are added to the end of the MultiQC report as a special module called _Run Time_
    * A summary of the time taken for the major stages of MultiQC execution are printed to the command line log.
* New table config option `only_defined_headers`
    * Defaults to `true`, set to `false` to also show any data columns that are not defined as headers
    * Useful as allows table-wide defaults to be set with column-specific overrides
* New `module` key allowed for `config.extra_fn_clean_exts` and `config.fn_clean_exts`
    * Means you can limit the action of a sample name cleaning pattern to specific MultiQC modules ([#905](https://github.com/ewels/MultiQC/issues/905))

#### New Custom Content features

* Improve support for HTML files - now just end your HTML filename with `_mqc.html`
    * Native handling of HTML snippets as files, no MultiQC config or YAML file required.
    * Also with embedded custom content configuration at the start of the file as a HTML comment.
* Add ability to group custom-content files into report sections
    * Use the new `parent_id`, `parent_name` and `parent_description` config keys to group content together like a regular module ([#1008](https://github.com/ewels/MultiQC/issues/1008))
* Custom Content files can now be configured using `custom_data`, without giving search patterns or data
    * Allows you to set descriptions and nicer titles for images and other 'blunt' data types in reports ([#1026](https://github.com/ewels/MultiQC/issues/1026))
    * Allows configuration of custom content separately from files themselves (`tsv`, `csv`, `txt` formats) ([#1205](https://github.com/ewels/MultiQC/issues/1205))

#### New Modules:

* [**DRAGEN**](https://www.illumina.com/products/by-type/informatics-products/dragen-bio-it-platform.html)
    * Illumina Bio-IT Platform that uses FPGA for secondary NGS analysis
* [**iVar**](https://github.com/andersen-lab/ivar)
    * Added support for iVar: a computational package that contains functions broadly useful for viral amplicon-based sequencing.
* [**Kaiju**](http://kaiju.binf.ku.dk/)
    * Fast and sensitive taxonomic classification for metagenomics
* [**Kraken**](https://ccb.jhu.edu/software/kraken2/)
    * K-mer matching tool for taxonomic classification. Module plots bargraph of counts for top-5 hits across each taxa rank. General stats summary.
* [**MALT**](https://uni-tuebingen.de/fakultaeten/mathematisch-naturwissenschaftliche-fakultaet/fachbereiche/informatik/lehrstuehle/algorithms-in-bioinformatics/software/malt/)
    * Megan Alignment Tool: Metagenomics alignment tool.
* [**miRTop**](https://github.com/miRTop/mirtop)
    * Command line tool to annotate miRNAs with a standard mirna/isomir naming (mirGFF3)
    * Module started by [@oneillkza](https://github.com/oneillkza/) and completed by [@FlorianThibord](https://github.com/FlorianThibord/)
* [**MultiVCFAnalyzer**](https://github.com/alexherbig/multivcfanalyzer)
    * Combining multiple VCF files into one coherent report and format for downstream analysis.
* **Picard** - new submodules for `QualityByCycleMetrics`, `QualityScoreDistributionMetrics` & `QualityYieldMetrics`
    * See [#1116](https://github.com/ewels/MultiQC/issues/1114)
* [**Rockhopper**](https://cs.wellesley.edu/~btjaden/Rockhopper/)
    * RNA-seq tool for bacteria, includes bar plot showing where features map.
* [**Sickle**](https://github.com/najoshi/sickle)
    * A windowed adaptive trimming tool for FASTQ files using quality
* [**Somalier**](https://github.com/brentp/somalier)
    * Relatedness checking and QC for BAM/CRAM/VCF for cancer, DNA, BS-Seq, exome, etc.
* [**VarScan2**](https://github.com/dkoboldt/varscan)
    * Variant calling and somatic mutation/CNV detection for next-generation sequencing data

#### Module updates:

* **BISCUIT**
    * Major rewrite to work with new BISCUIT QC script (BISCUIT `v0.3.16+`)
        * This change breaks backwards-compatability with previous BISCUIT versions. If you are unable to upgrade BISCUIT, please use MultiQC v1.8.
    * Fixed error when missing data in log files ([#1101](https://github.com/ewels/MultiQC/issues/1101))
* **bcl2fastq**
    * Samples with multiple library preps (i.e barcodes) will now be handled correctly ([#1094](https://github.com/ewels/MultiQC/issues/1094))
* **BUSCO**
    * Updated log search pattern to match new format in v4 with auto-lineage detection option ([#1163](https://github.com/ewels/MultiQC/issues/1163))
* **Cutadapt**
    * New bar plot showing the proportion of reads filtered out for different criteria (eg. _too short_, _too many Ns_) ([#1198](https://github.com/ewels/MultiQC/issues/1198))
* **DamageProfiler**
    * Removes redundant typo in init name. This makes referring to the module's column consistent with other modules when customising general stats table.
* **DeDup**
    * Updates plots to make compatible with 0.12.6
    * Fixes reporting errors - barplot total represents _mapped_ reads, not total reads in BAM file
    * New: Adds 'Post-DeDup Mapped Reads' column to general stats table.
* **FastQC**
    * Fixed tooltip text in _Sequence Duplication Levels_ plot ([#1092](https://github.com/ewels/MultiQC/issues/1092))
    * Handle edge-case where a FastQC report was for an empty file with 0 reads ([#1129](https://github.com/ewels/MultiQC/issues/1129))
* **FastQ Screen**
    * Don't skip plotting `% No Hits` even if it's `0%` ([#1126](https://github.com/ewels/MultiQC/issues/1126))
    * Refactor parsing code. Avoids error with `-0.00 %Unmapped` ([#1126](https://github.com/ewels/MultiQC/issues/1126))
    * New plot for _Bisulfite Reads_, if data is present
    * Categories in main plot are now sorted by the total read count and hidden if 0 across all samples
* **fgbio**
    * New: Plot error rate by read position from `ErrorRateByReadPosition`
    * GroupReadsByUmi plot can now be toggled to show relative percents ([#1147](https://github.com/ewels/MultiQC/pull/1147))
* **FLASh**
    * Logs not reporting innie and outine uncombined pairs now plot combined pairs instead ([#1173](https://github.com/ewels/MultiQC/issues/1173))
* **GATK**
    * Made parsing for VariantEval more tolerant, so that it will work with output from the tool when run in different modes ([#1158](https://github.com/ewels/MultiQC/issues/1158))
* **MTNucRatioCalculator**
    * Fixed misleading value suffix in general stats table
* **Picard MarkDuplicates**
    * **Major change** - previously, if multiple libraries (read-groups) were found then only the first would be used and all others ignored. Now, values from all libraries are merged and `PERCENT_DUPLICATION` and `ESTIMATED_LIBRARY_SIZE` are recalculated. Libraries can be kept as separate samples with a new MultiQC configuration option - `picard_config: markdups_merge_multiple_libraries: False`
    * **Major change** - Updated `MarkDuplicates` bar plot to double the read-pair counts, so that the numbers stack correctly. ([#1142](https://github.com/ewels/MultiQC/issues/1142))
* **Picard HsMetrics**
    * Updated large table to use columns specified in the MultiQC config. See [docs](https://multiqc.info/docs/#hsmetrics). ([#831](https://github.com/ewels/MultiQC/issues/831))
* **Picard WgsMetrics**
    * Updated parsing code to recognise new java class string ([#1114](https://github.com/ewels/MultiQC/issues/1114))
* **QualiMap**
    * Fixed QualiMap mean coverage calculation [#1082](https://github.com/ewels/MultiQC/issues/1082), [#1077](https://github.com/ewels/MultiQC/issues/1082)
* **RSeqC**
    * Support added for output from `geneBodyCoverage2.py` script ([#844](https://github.com/ewels/MultiQC/issues/844))
    * Single sample view in the _"Junction saturation"_ plot now works with the toolbox properly _(rename, hide, highlight)_ ([#1133](https://github.com/ewels/MultiQC/issues/1133))
* **RNASeQC2**
    * Updated to handle the parsing metric files from the [newer rewrite of RNA-SeqQC](https://github.com/broadinstitute/rnaseqc).
* **Samblaster**
    * Improved parsing to handle variable whitespace ([#1176](https://github.com/ewels/MultiQC/issues/1176))
* **Samtools**
    * Removes hardcoding of general stats column names. This allows column names to indicate when a module has been run twice ([https://github.com/ewels/MultiQC/issues/1076](https://github.com/ewels/MultiQC/issues/1076)).
    * Added an observed over expected read count plot for `idxstats` ([#1118](https://github.com/ewels/MultiQC/issues/1118))
    * Added additional (by default hidden) column for `flagstat` that displays number total number of reads in a bam
* **sortmerna**
    * Fix the bug for the latest sortmerna version 4.2.0 ([#1121](https://github.com/ewels/MultiQC/issues/1121))
* **sexdeterrmine**
    * Added a scatter plot of relative X- vs Y-coverage to the generated report.
* **VerifyBAMID**
    * Allow files with column header `FREEMIX(alpha)` ([#1112](https://github.com/ewels/MultiQC/issues/1112))

#### Bug Fixes:

* Added a new test to check that modules work correctly with `--ignore-samples`. A lot of them didn't:
    * `Mosdepth`, `conpair`, `Qualimap BamQC`, `RNA-SeQC`, `GATK BaseRecalibrator`, `SNPsplit`, `SeqyClean`, `Jellyfish`, `hap.py`, `HOMER`, `BBMap`, `DeepTools`, `HiCExplorer`, `pycoQC`, `interop`
    * These modules have now all been fixed and `--ignore-samples` should work as you expect for whatever data you have.
* Removed use of `shutil.copy` to avoid problems with working on multiple filesystems ([#1130](https://github.com/ewels/MultiQC/issues/1130))
* Made folder naming behaviour of `multiqc_plots` consistent with `multiqc_data`
    * Incremental numeric suffixes now added if folder already exists
    * Plots folder properly renamed if using `-n`/`--filename`
* Heatmap plotting function is now compatible with MultiQC toolbox `hide` and `highlight` ([#1136](https://github.com/ewels/MultiQC/issues/1136))
* Plot config `logswitch_active` now works as advertised
* When running MultiQC modules several times, multiple data files are now created instead of overwriting one another ([#1175](https://github.com/ewels/MultiQC/issues/1175))
* Fixed minor bug where tables could report negative numbers of columns in their header text
* Fixed bug where numeric custom content sample names could trigger a `TypeError` ([#1091](https://github.com/ewels/MultiQC/issues/1091))
* Fixed custom content bug HTML data in a config file would trigger a `ValueError` ([#1071](https://github.com/ewels/MultiQC/issues/1071))
* Replaced deprecated 'warn()' with 'warning()' of the logging module
* Custom content now supports `section_extra` config key to add custom HTML after description.
* Barplots with `ymax` set now ignore this when you click the _Percentages_ tab.

## [MultiQC v1.8](https://github.com/ewels/MultiQC/releases/tag/v1.8) - 2019-11-20

#### New Modules:

* [**fgbio**](http://fulcrumgenomics.github.io/fgbio/)
    * Process family size count hist data from `GroupReadsByUmi`
* [**biobambam2**](https://github.com/gt1/biobambam2)
    * Added submodule for `bamsormadup` tool
    * Totally cheating - it uses Picard MarkDuplicates but with a custom search pattern and naming
* [**SeqyClean**](https://github.com/ibest/seqyclean)
    * Adds analysis for seqyclean files
* [**mtnucratio**](https://github.com/apeltzer/MTNucRatioCalculator)
    * Added little helper tool to compute mt to nuclear ratios for NGS data.
* [**mosdepth**](https://github.com/brentp/mosdepth)
    * fast BAM/CRAM depth calculation for WGS, exome, or targeted sequencing
* [**SexDetErrmine**](https://github.com/TCLamnidis/Sex.DetERRmine)
    * Relative coverage and error rate of X and Y chromosomes
* [**SNPsplit**](https://github.com/FelixKrueger/SNPsplit)
    * Allele-specific alignment sorting

#### Module updates:
* **bcl2fastq**
    * Added handling of demultiplexing of more than 2 reads
    * Allow bcl2fastq to parse undetermined barcode information in situations when lane indexes do not start at 1
* **BBMap**
    * Support for scafstats output marked as not yet implemented in docs
* **DeDup**
    * Added handling clusterfactor and JSON logfiles
* **damageprofiler**
    * Added writing metrics to data output file.
* **DeepTools**
    * Fixed Python3 bug with int() conversion ([#1057](https://github.com/ewels/MultiQC/issues/1057))
    * Handle varied TES boundary labels in plotProfile ([#1011](https://github.com/ewels/MultiQC/issues/1011))
    * Fixed bug that prevented running on only plotProfile files when no other deepTools files found.
* **fastp**
    * Fix faulty column handling for the _after filtering_ Q30 rate ([#936](https://github.com/ewels/MultiQC/issues/936))
* **FastQC**
    * When including a FastQC section multiple times in one report, the Per Base Sequence Content heatmaps now behave as you would expect.
    * Added heatmap showing FastQC status checks for every section report across all samples
    * Made sequence content individual plots work after samples have been renamed ([#777](https://github.com/ewels/MultiQC/issues/777))
    * Highlighting samples from status - respect chosen highlight colour in the toolbox ([#742](https://github.com/ewels/MultiQC/issues/742))
* **FastQ Screen**
    * When including a FastQ Screen section multiple times in one report, the plots now behave as you would expect.
    * Fixed MultiQC linting errors
* **GATK**
    * Refactored BaseRecalibrator code to be more consistent with MultiQC Python style
    * Handle zero count errors in BaseRecalibrator
* **HiC Explorer**
    * Fixed bug where module tries to parse `QC_table.txt`, a new log file in hicexplorer v2.2.
    * Updated the format of the report to fits the changes which have been applied to the QC report of hicexplorer v3.3
    * Updated code to save parsed results to `multiqc_data`
* **HTSeq**
    * Fixed bug where module would crash if a sample had zero reads ([#1006](https://github.com/ewels/MultiQC/issues/1006))
* **LongRanger**
    * Added support for the LongRanger Align pipeline.
* **miRTrace**
    * Fixed bug where a sample in some plots was missed. ([#932](https://github.com/ewels/MultiQC/issues/932))
* **Peddy**
    * Fixed bug where sample name cleaning could lead to error. ([#1024](https://github.com/ewels/MultiQC/issues/1024))
    * All plots (including _Het Check_ and _Sex Check_) now hidden if no data
* **Picard**
    * Modified `OxoGMetrics` so that it will find files created with GATK `CollectMultipleMetrics` and `ConvertSequencingArtifactToOxoG`.
* **QoRTs**
    * Fixed bug where `--dirs` broke certain input files. ([#821](https://github.com/ewels/MultiQC/issues/821))
* **Qualimap**
    * Added in mean coverage computation for general statistics report
    * Creates now tables of collected data in `multiqc_data`
* **RNA-SeQC**
    * Updated broken URL link
* **RSeQC**
    * Fixed bug where Junction Saturation plot when clicking a single sample was mislabelling the lines.
    * When including a RSeQC section multiple times in one report, clicking Junction Saturation plot now behaves as you would expect.
    * Fixed bug where exported data in `multiqc_rseqc_read_distribution.txt` files had incorrect values for `_kb` fields ([#1017](https://github.com/ewels/MultiQC/issues/1017))
* **Samtools**
    * Utilize in-built `read_count_multiplier` functionality to plot `flagstat` results more nicely
* **SnpEff**
    * Increased the default summary csv file-size limit from 1MB to 5MB.
* **Stacks**
    * Fixed bug where multi-population sum stats are parsed correctly ([#906](https://github.com/ewels/MultiQC/issues/906))
* **TopHat**
    * Fixed bug where TopHat would try to run with files from Bowtie2 or HiSAT2 and crash
* **VCFTools**
    * Fixed a bug where `tstv_by_qual.py` produced invalid json from infinity-values.
* **snpEff**
    * Added plot of effects

#### New MultiQC Features:
* Added some installation docs for windows
* Added some docs about using MultiQC in bioinformatics pipelines
* Rewrote Docker image
    * New base image `czentye/matplotlib-minimal` reduces image size from ~200MB to ~80MB
    * Proper installation method ensures latest version of the code
    * New entrypoint allows easier command-line usage
* Support opening MultiQC on websites with CSP `script-src 'self'` with some sha256 exceptions
    * Plot data is no longer intertwined with javascript code so hashes stay the same
* Made `config.report_section_order` work for module sub-sections as well as just modules.
* New config options `exclude_modules` and `run_modules` to complement `-e` and `-m` cli flags.
* Command line output is now coloured by default :rainbow: (use `--no-ansi` to turn this off)
* Better launch comparability due to code refactoring by [@KerstenBreuer](https://github.com/KerstenBreuer) and [@ewels](https://github.com/ewels)
    * Windows support for base `multiqc` command
    * Support for running as a python module: `python -m multiqc .`
    * Support for running within a script: `import multiqc` and `multiqc.run('/path/to/files')`
* Config option `custom_plot_config` now works for bargraph category configs as well ([#1044](https://github.com/ewels/MultiQC/issues/1044))
* Config `table_columns_visible` can now be given a module namespace and it will hide all columns from that module ([#541](https://github.com/ewels/MultiQC/issues/541))

#### Bug Fixes:
* MultiQC now ignores all `.md5` files
* Use `SafeLoader` for PyYaml load calls, avoiding recent warning messages.
* Hide `multiqc_config_example.yaml` in the `test` directory to stop people from using it without modification.
* Fixed matplotlib background colour issue (@epakarin - [#886](https://github.com/ewels/MultiQC/issues))
* Table rows that are empty due to hidden columns are now properly hidden on page load ([#835](https://github.com/ewels/MultiQC/issues/835))
* Sample name cleaning: All sample names are now truncated to their basename, without a path.
  * This includes for `regex` and `replace` (before was only the default `truncate`).
  * Only affects modules that take sample names from file contents, such as cutadapt.
  * See [#897](https://github.com/ewels/MultiQC/issues/897) for discussion.




## [MultiQC v1.7](https://github.com/ewels/MultiQC/releases/tag/v1.7) - 2018-12-21

#### New Modules:
* [**BISCUIT**](https://github.com/zwdzwd/biscuit)
    * BISuilfite-seq CUI Toolkit
    * Module written by [@zwdzwd](https://github.com/zwdzwd/)
* [**DamageProfiler**](https://github.com/Integrative-Transcriptomics/DamageProfiler)
    * A tool to determine ancient DNA misincorporation rates.
    * Module written by [@apeltzer](https://github.com/apeltzer/)
* [**FLASh**](https://ccb.jhu.edu/software/FLASH/)
    * FLASH (Fast Length Adjustment of SHort reads)
    * Module written by [@pooranis](https://github.com/pooranis/)
* [**MinIONQC**](https://github.com/roblanf/minion_qc)
    * QC of reads from ONT long-read sequencing
    * Module written by [@ManavalanG](https://github.com/ManavalanG)
* [**phantompeakqualtools**](https://www.encodeproject.org/software/phantompeakqualtools)
    * A tool for informative enrichment and quality measures for ChIP-seq/DNase-seq/FAIRE-seq/MNase-seq data.
    * Module written by [@chuan-wang](https://github.com/chuan-wang/)
* [**Stacks**](http://catchenlab.life.illinois.edu/stacks/)
    * A software for analyzing restriction enzyme-based data (e.g. RAD-seq). Support for Stacks >= 2.1 only.
    * Module written by [@remiolsen](https://github.com/remiolsen/)

#### Module updates:
* **AdapterRemoval**
    * Handle error when zero bases are trimmed. See [#838](https://github.com/ewels/MultiQC/issues/838).
* **Bcl2fastq**
    * New plot showing the top twenty of undetermined barcodes by lane.
    * Informations for R1/R2 are now separated in the General Statistics table.
    * SampleID is concatenate with SampleName because in Chromium experiments several sample have the same SampleName.
* **deepTools**
    * New PCA plots from the `plotPCA` function (written by [@chuan-wang](https://github.com/chuan-wang/))
    * New fragment size distribution plots from `bamPEFragmentSize --outRawFragmentLengths` (written by [@chuan-wang](https://github.com/chuan-wang/))
    * New correlation heatmaps from the `plotCorrelation` function (written by [@chuan-wang](https://github.com/chuan-wang/))
    * New sequence distribution profiles around genes, from the `plotProfile` function (written by [@chuan-wang](https://github.com/chuan-wang/))
    * Reordered sections
* **Fastp**
    * Fixed bug in parsing of empty histogram data. See [#845](https://github.com/ewels/MultiQC/issues/845).
* **FastQC**
    * Refactored _Per Base Sequence Content_ plots to show original underlying data, instead of calculating it from the page contents. Now shows original FastQC base-ranges and fixes 100% GC bug in final few pixels. See [#812](https://github.com/ewels/MultiQC/issues/812).
    * When including a FastQC section multiple times in one report, the summary progress bars now behave as you would expect.
* **FastQ Screen**
    * Don't hide genomes in the simple plot, even if they have zero unique hits. See [#829](https://github.com/ewels/MultiQC/issues/829).
* **InterOp**
    * Fixed bug where read counts and base pair yields were not displaying in tables correctly.
    * Number formatting for these fields can now be customised in the same way as with other modules, as described [in the docs](http://multiqc.info/docs/#number-base-multiplier)
* **Picard**
    * InsertSizeMetrics: You can now configure to what degree the insert size plot should be smoothed.
    * CollectRnaSeqMetrics: Add warning about missing rRNA annotation.
    * CollectRnaSeqMetrics: Add chart for counts/percentage of reads mapped to the correct strand.
    * Now parses VariantCallingMetrics reports. (Similar to GATK module's VariantEval.)
* **phantompeakqualtools**
    * Properly clean sample names
* **Trimmomatic**
    * Updated Trimmomatic module documentation to be more helpful
    * New option to use filenames instead of relying on the command line used. See [#864](https://github.com/ewels/MultiQC/issues/864).

#### New MultiQC Features:
* Embed your custom images with a new Custom Content feature! Just add `_mqc` to the end of the filename for `.png`, `.jpg` or `.jpeg` files.
* Documentation for Custom Content reordered to make it a little more sane
* You can now add or override any config parameter for any MultiQC plot! See [the documentation](http://multiqc.info/docs/#customising-plots) for more info.
* Allow `table_columns_placement` config to work with table IDs as well as column namespaces. See [#841](https://github.com/ewels/MultiQC/issues/841).
* Improved visual spacing between grouped bar plots


#### Bug Fixes:
* Custom content no longer clobbers `col1_header` table configs
* The option `--file-list` that refers to a text file with file paths to analyse will no longer ignore directory paths
* [Sample name directory prefixes](https://multiqc.info/docs/#sample-names-prefixed-with-directories) are now added _after_ cleanup.
* If a module is run multiple times in one report, it's CSS and JS files will only be included once (`default` template)




## [MultiQC v1.6](https://github.com/ewels/MultiQC/releases/tag/v1.6) - 2018-08-04

Some of these updates are thanks to the efforts of people who attended the [NASPM](https://twitter.com/NordicGenomics) 2018 MultiQC hackathon session. Thanks to everyone who attended!

#### New Modules:
* [**fastp**](https://github.com/OpenGene/fastp)
    * An ultra-fast all-in-one FASTQ preprocessor (QC, adapters, trimming, filtering, splitting...)
    * Module started by [@florianduclot](https://github.com/florianduclot/) and completed by [@ewels](https://github.com/ewels/)
* [**hap.py**](https://github.com/Illumina/hap.py)
    * Hap.py is a set of programs based on htslib to benchmark variant calls against gold standard truth datasets
    * Module written by [@tsnowlan](https://github.com/tsnowlan/)
* [**Long Ranger**](https://support.10xgenomics.com/genome-exome/software/pipelines/latest/what-is-long-ranger)
    * Works with data from the 10X Genomics Chromium. Performs sample demultiplexing, barcode processing, alignment, quality control, variant calling, phasing, and structural variant calling.
    * Module written by [@remiolsen](https://github.com/remiolsen/)
* [**miRTrace**](https://github.com/friedlanderlab/mirtrace)
    * A quality control software for small RNA sequencing data.
    * Module written by [@chuan-wang](https://github.com/chuan-wang/)


#### Module updates:
* **BCFtools**
    * New plot showing SNP statistics versus quality of call from bcftools stats ([@MaxUlysse](https://github.com/MaxUlysse) and [@Rotholandus](https://github.com/Rotholandus))
* **BBMap**
    * Support added for BBDuk kmer-based adapter/contaminant filtering summary stats ([@boulund](https://github.com/boulund)
* **FastQC**
    * New read count plot, split into unique and duplicate reads if possible.
    * Help text added for all sections, mostly copied from the excellent FastQC help.
    * Sequence duplication plot rescaled
* **FastQ Screen**
    * Samples in large-sample-number plot are now sorted alphabetically ([@hassanfa](https://github.com/hassanfa)
* **MACS2**
    * Output is now more tolerant of missing data (no plot if no data)
* **Peddy**
    * Background samples now shown in ancestry PCA plot ([@roryk](https://github.com/roryk))
    * New plot showing sex checks versus het ratios, supporting unknowns ([@oyvinev](https://github.com/oyvinev))
* **Picard**
    * New submodule to handle `ValidateSamFile` reports ([@cpavanrun](https://github.com/cpavanrun))
    * WGSMetrics now add the mean and standard-deviation coverage to the general stats table (hidden) ([@cpavanrun](https://github.com/cpavanrun))
* **Preseq**
    * New config option to plot preseq plots with unique old coverage on the y axis instead of read count
    * Code refactoring by [@vladsaveliev](https://github.com/vladsaveliev)
* **QUAST**
    * Null values (`-`) in reports now handled properly. Bargraphs always shown despite varying thresholds. ([@vladsaveliev](https://github.com/vladsaveliev))
* **RNA-SeQC**
    * Don't create the report section for Gene Body Coverage if no data is given
* **Samtools**
    * Fixed edge case bug where MultiQC could crash if a sample had zero count coverage with idxstats.
    * Adds % proper pairs to general stats table
* **Skewer**
    * Read length plot rescaled
* **Tophat**
    * Fixed bug where some samples could be given a blank sample name ([@lparsons](https://github.com/lparsons))
* **VerifyBamID**
    * Change column header help text for contamination to match percentage output ([@chapmanb](https://github.com/chapmanb))

#### New MultiQC Features:
* New config option `remove_sections` to skip specific report sections from modules
* Add `path_filters_exclude` to exclude certain files when running modules multiple times. You could previously only include certain files.
* New `exclude_*` keys for file search patterns
    * Have a subset of patterns to exclude otherwise detected files with, by filename or contents
* Command line options all now use mid-word hyphens (not a mix of hyphens and underscores)
    * Old underscore terms still maintained for backwards compatibility
* Flag `--view-tags` now works without requiring an "analysis directory".
* Removed Python dependency for `enum34` ([@boulund](https://github.com/boulund))
* Columns can be added to `General Stats` table for custom content/module.
* New `--ignore-symlinks` flag which will ignore symlinked directories and files.
* New `--no-megaqc-upload` flag which disables automatically uploading data to MegaQC

#### Bug Fixes
* Fix path_filters for top_modules/module_order configuration only selecting if *all* globs match. It now filters searches that match *any* glob.
* Empty sample names from cleaning are now no longer allowed
* Stop prepend_dirs set in the config from getting clobbered by an unpassed CLI option ([@tsnowlan](https://github.com/tsnowlan))
* Modules running multiple times now have multiple sets of columns in the General Statistics table again, instead of overwriting one another.
* Prevent tables from clobbering sorted row orders.
* Fix linegraph and scatter plots data conversion (sporadically the incorrect `ymax` was used to drop data points) ([@cpavanrun](https://github.com/cpavanrun))
* Adjusted behavior of ceiling and floor axis limits
* Adjusted multiple file search patterns to make them more specific
    * Prevents the wrong module from accidentally slurping up output from a different tool. By [@cpavanrun](https://github.com/cpavanrun) (see [PR #727](https://github.com/ewels/MultiQC/pull/727))
* Fixed broken report bar plots when `-p`/`--export-plots` was specified (see issue [#801](https://github.com/ewels/MultiQC/issues/801))





## [MultiQC v1.5](https://github.com/ewels/MultiQC/releases/tag/v1.5) - 2018-03-15

#### New Modules:
* [**HiCPro**](https://github.com/nservant/HiC-Pro) - New module!
    * HiCPro: Quality controls and processing of Hi-C
    * Module written by [@nservant](https://github.com/nservant),
* [**DeDup**](http://www.github.com/apeltzer/DeDup) - New module!
    * DeDup: Improved Duplicate Removal for merged/collapsed reads in ancient DNA analysis
    * Module written by [@apeltzer](https://github.com/apeltzer),
* [**Clip&Merge**](http://github.com/apeltzer/ClipAndMerge) - New module!
    * Clip&Merge: Adapter clipping and read merging for ancient DNA analysis
    * Module written by [@apeltzer](https://github.com/apeltzer),

#### Module updates:
* **bcl2fastq**
    * Catch `ZeroDivisionError` exceptions when there are 0 reads ([@aledj2](https://github.com/aledj2))
    * Add parsing of `TrimmedBases` and new General Stats column for % bases trimmed ([@matthdsm](https://github.com/matthdsm)).
* **BUSCO**
    * Fixed configuration bug that made all sample names become `'short'`
* **Custom Content**
    * Parsed tables now exported to `multiqc_data` files
* **Cutadapt**
    * Refactor parsing code to collect all length trimming plots
* **FastQC**
    * Fixed starting y-axis label for GC-content lineplot being incorrect.
* **HiCExplorer**
    * Updated to work with v2.0 release.
* **Homer**
    * Made parsing of `tagInfo.txt` file more resilient to variations in file format so that it works with new versions of Homer.
    * Kept order of chromosomes in coverage plot consistent.
* **Peddy**
    * Switch `Sex error` logic to `Correct sex` for better highlighting ([@aledj2](https://github.com/aledj2))
* **Picard**
    * Updated module and search patterns to recognise new output format from Picard version >= 2.16 and GATK output.
* **Qualimap BamQC**
    * Fixed bug where start of _Genome Fraction_ could have a step if target is 100% covered.
* **RNA-SeQC**
    * Added rRNA alignment stats to summary table [@Rolandde](https://github.com/Rolandde)
* **RSeqC**
    * Fixed read distribution plot by adding category for `other_intergenic` (thanks to [@moxgreen](https://github.com/moxgreen))
    * Fixed a dodgy plot title (Read GC content)
* **Supernova**
    * Added support for Supernova 2.0 reports. Fixed a TypeError bug when using txt reports only. Also a bug when parsing empty histogram files.

#### New MultiQC Features:
* Invalid choices for `--module` or `--exclude` now list the available modules alphabetically.
* Linting now checks for presence in `config.module_order` and tags.

#### Bug Fixes
* Excluding modules now works in combination with using module tags.
* Fixed edge-case bug where certain combinations of `output_fn_name` and `data_dir_name` could trigger a crash
* Conditional formatting - values are now longer double-labelled
* Made config option `extra_series` work in scatter plots the same way that it works for line plots
* Locked the `matplotlib` version to `v2.1.0` and below
    * Due to [two](https://github.com/matplotlib/matplotlib/issues/10476) [bugs](https://github.com/matplotlib/matplotlib/issues/10784) that appeared in `v2.2.0` - will remove this constraint when there's a new release that works again.





## [MultiQC v1.4](https://github.com/ewels/MultiQC/releases/tag/v1.4) - 2018-01-11

A slightly earlier-than-expected release due to a new problem with dependency packages that is breaking MultiQC installations since 2018-01-11.

#### New Modules:
* [**Sargasso**](http://statbio.github.io/Sargasso/)
    * Parses output from Sargasso - a tool to separate mixed-species RNA-seq reads according to their species of origin
    * Module written by [@hxin](https://github.com/hxin/)
* [**VerifyBAMID**](https://genome.sph.umich.edu/wiki/VerifyBamID)
    * Parses output from VerifyBAMID - a tool to detect contamination in BAM files.
    * Adds the `CHIPMIX` and `FREEMIX` columns to the general statistics table.
    * Module written by [@aledj2](https://github.com/aledj2/)

#### Module updates:
* **MACS2**
    * Updated to work with output from older versions of MACS2 by [@avilella](https://github.com/avilella/)
* **Peddy**
    * Add het check plot to suggest potential contamination by [@aledj2](https://github.com/aledj2)
* **Picard**
    * Picard HsMetrics `HS_PENALTY` plot now has correct axis labels
    * InsertSizeMetrics switches commas for points if it can't convert floats. Should help some european users.
* **QoRTs**
    * Added support for new style of output generated in the v1.3.0 release
* **Qualimap**
    * New `Error rate` column in General Statistics table, added by [@Cashalow](https://github.com/Cashalow/)
        * Hidden by default - customise your MultiQC config to always show this column (see [docs](http://multiqc.info/docs/#hiding-columns))
* **QUAST**
    * New option to customise the default display of contig count and length (eg. `bp` instead of `Mbp`).
    * See [documentation](http://multiqc.info/docs/#quast). Written by [@ewels](https://github.com/ewels/) and [@Cashalow](https://github.com/Cashalow/)
* **RSeQC**
    * Removed normalisation in Junction Saturation plot. Now raw counts instead of % of total junctions.

#### New MultiQC Features:
* Conditional formatting / highlighting of cell contents in tables
    * If you want to make values that match a criteria stand out more, you can now write custom rules and formatting instructions for tables.
    * For instructions, see [the documentation](http://multiqc.info/docs/#conditional-formatting)
* New `--lint` option which is strict about best-practices for writing new modules
    * Useful when writing new modules and code as it throws warnings
    * Currently only implemented for bar plots and a few other places. More linting coming soon...
* If MultiQC breaks and shows am error message, it now reports the filename of the last log it found
    * Hopefully this will help with debugging / finding dodgy input data

#### Bug Fixes
* Addressed new dependency error with conflicting package requirements
    * There was a conflict between the `networkx`, `colormath` and `spectra` releases.
    * I previously forced certain software versions to get around this, but `spectra` has now updated with the unfortunate effect of introducing a new dependency clash that halts installation.
* Fixed newly introduced bug where Custom Content MultiQC config file search patterns had been broken
* Updated pandoc command used in `--pdf` to work with new releases of Pandoc
* Made config `table_columns_visible` module name key matching case insensitive to make less frustrating





## [MultiQC v1.3](https://github.com/ewels/MultiQC/releases/tag/v1.3) - 2017-11-03

#### Breaking changes - custom search patterns
Only for users with custom search patterns for the `bowtie` or `star`: you will
need to update your config files - the `bowtie` search key is now `bowtie1`,
`star_genecounts` is now `star/genecounts`.

For users with custom modules - search patterns _must_ now conform to the search
pattern naming convention: `modulename` or `modulename/anything` (the search pattern
string beginning with the name of your module, anything you like after the first `/`).

#### New Modules:
* [**10X Supernova**](https://support.10xgenomics.com/de-novo-assembly/software/overview/welcome)
    * Parses statistics from the _de-novo_ Supernova software.
    * Module written by [@remiolsen](https://github.com/remiolsen/)
* [**BBMap**](https://sourceforge.net/projects/bbmap/)
    * Plot metrics from a number of BBMap tools, a suite of DNA/RNA mapping tools and utilities
    * Module written by [@boulund](https://github.com/boulund/) and [@epruesse](https://github.com/epruesse/)
* [**deepTools**](https://github.com/fidelram/deepTools) - new module!
    * Parse text output from `bamPEFragmentSize`, `estimateReadFiltering`, `plotCoverage`, `plotEnrichment`, and `plotFingerprint`
    * Module written by [@dpryan79](https://github.com/dpryan79/)
* [**Homer Tag Directory**](http://homer.ucsd.edu/homer/ngs/tagDir.html) - new submodule!
    * Module written by [@rdali](https://github.com/rdali/)
* [**illumina InterOp**](http://illumina.github.io/interop/index.html)
    * Module to parse metrics from illumina sequencing runs and demultiplexing, generated by the InterOp package
    * Module written by [@matthdsm](https://github.com/matthdsm/)
* [**RSEM**](https://deweylab.github.io/RSEM/) - new module!
    * Parse `.cnt` file comming from rsem-calculate-expression and plot read repartitions (Unalignable, Unique, Multi ...)
    * Module written by [@noirot](https://github.com/noirot/)
* [**HiCExplorer**](https://github.com/maxplanck-ie/HiCExplorer)
    * New module to parse the log files of `hicBuildMatrix`.
    * Module written by [@joachimwolff](https://github.com/joachimwolff/)

#### Module updates:
* **AfterQC**
    * Handle new output format where JSON summary key changed names.
* **bcl2fastq**
    * Clusters per sample plot now has tab where counts are categoried by lane.
* **GATK**
    * New submodule to handle Base Recalibrator stats, written by [@winni2k](https://github.com/winni2k/)
* **HiSAT2**
    * Fixed bug where plot title was incorrect if both SE and PE bargraphs were in one report
* **Picard HsMetrics**
    * Parsing code can now handle commas for decimal places
* **Preseq**
    * Updated odd file-search pattern that limited input files to 500kb
* **QoRTs**
    * Added new plots, new helptext and updated the module to produce a lot more output.
* **Qualimap BamQC**
    * Fixed edge-case bug where the refactored coverage plot code could raise an error from the `range` call.
* Documentation and link fixes for Slamdunk, GATK, bcl2fastq, Adapter Removal, FastQC and main docs
    * Many of these spotted and fixed by [@juliangehring](https://github.com/juliangehring/)
* Went through all modules and standardised plot titles
    * All plots should now have a title with the format _Module name: Plot name_

#### New MultiQC Features:
* New MultiQC docker image
    * Ready to use docker image now available at https://hub.docker.com/r/ewels/multiqc/ (200 MB)
    * Uses automated builds - pull `:latest` to get the development version, future releases will have stable tags.
    * Written by [@MaxUlysse](https://github.com/MaxUlysse/)
* New `module_order` config options allow modules to be run multiple times
    * Filters mean that a module can be run twice with different sets of files (eg. before and after trimming)
    * Custom module config parameters can be passed to module for each run
* File search refactored to only search for running modules
    * Makes search much faster when running with lots of files and limited modules
    * For example, if using `-m star` to only use the STAR module, all other file searches now skipped
* File search now warns if an unrecognised search type is given
* MultiQC now saves nearly all parsed data to a structured output file by default
    * See `multiqc_data/multiqc_data.json`
    * This can be turned off by setting `config.data_dump_file: false`
* Verbose logging when no log files found standardised. Less duplication in code and logs easier to read!
* New documentation section describing how to use MultiQC with Galaxy
* Using `shared_key: 'read_counts'` in table header configs now applies relevant defaults

#### Bug Fixes
* Installation problem caused by changes in upstream dependencies solved by stricter installation requirements
* Minor `default_dev` directory creation bug squashed
* Don't prepend the directory separator (`|`) to sample names with `-d` when there are no subdirs
* `yPlotLines` now works even if you don't set `width`





## [MultiQC v1.2](https://github.com/ewels/MultiQC/releases/tag/v1.2) - 2017-08-16

#### CodeFest 2017 Contributions
We had a fantastic group effort on MultiQC at the [2017 BOSC CodeFest](https://www.open-bio.org/wiki/Codefest_2017).
Many thanks to those involved!

#### New Modules:
* [**AfterQC**](https://github.com/OpenGene/AfterQC) - New module!
    * Added parsing of the _AfterQC_ json file data, with a plot of filtered reads.
    * Work by [@raonyguimaraes](https://github.com/raonyguimaraes)
* [**bcl2fastq**](https://support.illumina.com/sequencing/sequencing_software/bcl2fastq-conversion-software.html)
    * bcl2fastq can be used to both demultiplex data and convert BCL files to FASTQ file formats for downstream analysis
    * New module parses JSON output from recent versions and summarises some key statistics from the demultiplexing process.
    * Work by [@iimog](https://github.com/iimog) (with a little help from [@tbooth](https://github.com/tbooth) and [@ewels](https://github.com/ewels))
* [**leeHom**](https://github.com/grenaud/leeHom)
    * leeHom is a program for the Bayesian reconstruction of ancient DNA
* [**VCFTools**](https://vcftools.github.io)
    * Added initial support for VCFTools `relatedness2`
    * Added support for VCFTools `TsTv-by-count` `TsTv-by-qual` `TsTv-summary`
    * Module written by [@mwhamgenomics](https://github.com/mwhamgenomics)

#### Module updates:
* **FastQ Screen**
    * Gracefully handle missing data from very old FastQ Screen versions.
* **RNA-SeQC**
    * Add new transcript-associated reads plot.
* **Picard**
    * New submodule to handle output from `TargetedPcrMetrics`
* **Prokka**
    * Added parsing of the `# CRISPR arrays` data from Prokka when available ([@asetGem](https://github.com/asetGem))
* **Qualimap**
    * Some code refactoring to radically improve performance and run times, especially with high coverage datasets.
    * Fixed bug where _Cumulative coverage genome fraction_ plot could be truncated.

#### New MultiQC Features:
* New module help text
    * Lots of additional help text was written to make MultiQC report plots easier to interpret.
    * Updated modules:
        * Bowtie
        * Bowtie 2
        * Prokka
        * Qualimap
        * SnpEff
    * Elite team of help-writers:
        * [@tabwalsh](https://github.com/tabwalsh)
        * [@ddesvillechabrol](https://github.com/tabwalsh)
        * [@asetGem](https://github.com/asetGem)
* New config option `section_comments` allows you to add custom comments above specific sections in the report
* New `--tags` and `--view_tags` command line options
    * Modules can now be given tags (keywords) and filtered by those. So running `--tags RNA` will only run MultiQC modules related to RNA analysis.
    * Work by [@Hammarn](https://github.com/Hammarn)
* Back-end configuration options to specify the order of table columns
    * Modules and user configs can set priorities for columns to customise where they are displayed
    * Work by [@tbooth](https://github.com/tbooth)
* Added framework for proper unit testing
    * Previous start on unit tests tidied up, new blank template and tests for the `clean_sample_name` functionality.
    * Added to Travis and Appveyor for continuous integration testing.
    * Work by [@tbooth](https://github.com/tbooth)
* Bug fixes and refactoring of report configuration saving / loading
    * Discovered and fixed a bug where a report config could only be loaded once
    * Work by [@DennisSchwartz](https://github.com/DennisSchwartz)
* Table column row headers (sample names) can now be numeric-only.
    * Work by [@iimog](https://github.com/iimog)
* Improved sample name cleaning functionality
    * Added option `regex_keep` to clean filenames by _keeping_ the matching part of a pattern
    * Work by [@robinandeer](https://github.com/robinandeer)
* Handle error when invalid regexes are given in reports
    * Now have a nice toast error warning you and the invalid regexes are highlighted
    * Previously this just crashed the whole report without any warning
    * Work by [@robinandeer](https://github.com/robinandeer)
* Command line option `--dirs-depth` now sets `-d` to `True` (so now works even if `-d` isn't also specified).
* New config option `config.data_dump_file` to export as much data as possible to `multiqc_data/multiqc_data.json`
* New code to send exported JSON data to a a web server
    * This is in preparation for the upcoming MegaQC project. Stay tuned!

#### Bug Fixes:
* Specifying multiple config files with `-c`/`--config` now works as expected
    * Previously this would only read the last specified
* Fixed table rendering bug that affected Chrome v60 and IE7-11
    * Table cell background bars weren't showing up. Updated CSS to get around this rendering error.
* HTML ID cleanup now properly cleans strings so that they work with jQuery as expected.
* Made bar graph sample highlighting work properly again
* Config `custom_logo` paths can now be relative to the config file (or absolute as before)
* Report doesn't keep annoyingly telling you that toolbox changes haven't been applied
    * Now uses more subtle _toasts_ and only when you close the toolbox (not every click).
* Switching report toolbox options to regex mode now enables the _Apply_ button as it should.
* Sorting table columns with certain suffixes (eg. `13X`) no works properly (numerically)
* Fixed minor bug in line plot data smoothing (now works with unsorted keys)

---

## [MultiQC v1.1](https://github.com/ewels/MultiQC/releases/tag/v1.1) - 2017-07-18

#### New Modules:

* [**BioBloom Tools**](https://github.com/bcgsc/biobloom)
    * Create Bloom filters for a given reference and then to categorize sequences
* [**Conpair**](https://github.com/nygenome/Conpair)
    * Concordance and contamination estimator for tumor–normal pairs
* [**Disambiguate**](https://github.com/AstraZeneca-NGS/disambiguate)
    * Bargraph displaying the percentage of reads aligning to two different reference genomes.
* [**Flexbar**](https://github.com/seqan/flexbar)
    * Flexbar is a tool for flexible barcode and adapter removal.
* [**HISAT2**](https://ccb.jhu.edu/software/hisat2/)
    * New module for the HISAT2 aligner.
    * Made possible by updates to HISAT2 logging by @infphilo (requires `--new-summary` HISAT2 flag).
* [**HOMER**](http://homer.ucsd.edu/homer/)
    * Support for summary statistics from the `findPeaks` tool.
* [**Jellyfish**](http://www.cbcb.umd.edu/software/jellyfish/)
    * Histograms to estimate library complexity and coverage from k-mer content.
    * Module written by @vezzi
* [**MACS2**](https://github.com/taoliu/MACS)
    * Summary of redundant rate from MACS2 peak calling.
* [**QoRTs**](http://hartleys.github.io/QoRTs/)
    * QoRTs is toolkit for analysis, QC and data management of RNA-Seq datasets.
* [**THetA2**](http://compbio.cs.brown.edu/projects/theta/)
    * THeTA2 _(Tumor Heterogeneity Analysis)_ estimates tumour purity and clonal / subclonal copy number.

#### Module updates:

* **BCFtools**
    * Option to collapse complementary changes in substitutions plot, useful for non-strand specific experiments (thanks to @vladsaveliev)
* **Bismark**
    * M-Bias plots no longer show read 2 for single-end data.
* **Custom Content**
    * New option to print raw HTML content to the report.
* **FastQ Screen**
    * Fixed edge-case bug where many-sample plot broke if total number of reads was less than the subsample number.
    * Fixed incorrect logic of config option `fastqscreen_simpleplot` (thanks to @daler)
    * Organisms now alphabetically sorted in fancy plot so that order is nonrandom (thanks to @daler)
    * Fixed bug where `%No Hits` was missed in logs from recent versions of FastQ Screen.
* **HTSeq Counts**
    * Fixed but so that module still works when `--additional-attr` is specified in v0.8 HTSeq above (thanks to @nalcala)
* **Picard**
    * CollectInsertSize: Fixed bug that could make the General Statistics _Median Insert Size_ value incorrect.
    * Fixed error in sample name regex that left trailing `]` characters and was generally broken (thanks to @jyh1 for spotting this)
* **Preseq**
    * Improved plots display (thanks to @vladsaveliev)
* **Qualimap**
    * Only calculate bases over target coverage for values in General Statistics. Should give a speed increase for very high coverage datasets.
* **QUAST**
    * Module is now compatible with runs from [MetaQUAST](http://quast.sourceforge.net/metaquast) (thanks to @vladsaveliev)
* **RSeQC**
    * Changed default order of sections
    * Added config option to reorder and hide module report sections

#### New MultiQC features:

* If a report already exists, execution is no longer halted.
    * `_1` is appended to the filename, iterating if this also exists.
    * `-f`/`--force` still overwrites existing reports as before
    * Feature written by [@Hammarn](https://github.com/Hammarn)
* New ability to run modules multiple times in a single report
    * Each run can be given different configuration options, including filters for input files
    * For example, have FastQC after trimming as well as FastQC before trimming.
    * See the relevant [documentation](http://multiqc.info/docs/#order-of-modules) for more instructions.
* New option to customise the order of report _sections_
    * This is in addition / alternative to changing the order of module execution
    * Allows one module to have sections in multiple places (eg. Custom Content)
* Tables have new column options `floor`, `ceiling` and `minRange`.
* Reports show warning if JavaScript is disabled
* Config option `custom_logo` now works with file paths relative to config file directory and cwd.

#### Bug Fixes:

* Table headers now sort columns again after scrolling the table
* Fixed buggy table header tooltips
* Base `clean_s_name` function now strips excess whitespace.
* Line graphs don't smooth lines if not needed (number of points < maximum number allowed)
* PDF output now respects custom output directory.

---

## [MultiQC v1.0](https://github.com/ewels/MultiQC/releases/tag/v1.0) - 2017-05-17
Version 1.0! This release has been a long time coming and brings with it some fairly
major improvements in speed, report filesize and report performance. There's also
a bunch of new modules, more options, features and a whole lot of bug fixes.

The version number is being bumped up to 1.0 for a couple of reasons:

1. MultiQC is now _(hopefully)_ relatively stable. A number of facilities and users
   are now using it in a production setting and it's published. It feels like it
   probably deserves v1 status now somehow.
2. This update brings some fairly major changes which will break backwards
   compatibility for plugins. As such, semantic versioning suggests a change in
   major version number.

### Breaking Changes
For most people, you shouldn't have any problems upgrading. There are two
scenarios where you may need to make changes with this update:

#### 1. You have custom file search patterns
Search patterns have been flattened and may no longer have arbitrary depth.
For example, you may need to change the following:
```yaml
fastqc:
    data:
        fn: 'fastqc_data.txt'
    zip:
        fn: '*_fastqc.zip'
```
to this:
```yaml
fastqc/data:
    fn: 'fastqc_data.txt'
fastqc/zip:
    fn: '*_fastqc.zip'
```
See the [documentation](http://multiqc.info/docs/#step-1-find-log-files) for instructions on how to write the new file search syntax.

See [`search_patterns.yaml`](multiqc/utils/search_patterns.yaml) for the new module search keys
and more examples.

####  2. You have custom plugins / modules / external code
To see what changes need to applied to your custom plugin code, please see the [MultiQC docs](http://multiqc.info/docs/#v1.0-updates).

#### New Modules:

* [**Adapter Removal**](https://github.com/mikkelschubert/adapterremoval)
    * AdapterRemoval v2 - rapid adapter trimming, identification, and read merging
* [**BUSCO**](http://busco.ezlab.org/)
    * New module for the `BUSCO v2` tool, used for assessing genome assembly and annotation completeness.
* [**Cluster Flow**](http://clusterflow.io)
    * Cluster Flow is a workflow tool for bioinformatics pipelines. The new module parses executed tool commands.
* [**RNA-SeQC**](http://archive.broadinstitute.org/cancer/cga/rna-seqc)
    * New module to parse output from RNA-SeQC, a java program which computes a series
    of quality control metrics for RNA-seq data.
* [**goleft indexcov**](https://github.com/brentp/goleft/tree/master/indexcov)
    * [goleft indexcov](https://github.com/brentp/goleft/tree/master/indexcov) uses the PED and ROC
    data files to create diagnostic plots of coverage per sample, helping to identify sample gender and coverage issues.
    * Thanks to @chapmanb and @brentp
* [**SortMeRNA**](http://bioinfo.lifl.fr/RNA/sortmerna/)
    * New module for `SortMeRNA`, commonly used for removing rRNA contamination from datasets.
    * Written by @bschiffthaler

#### Module updates:

* **Bcftools**
    * Fixed bug with display of indels when only one sample
* **Cutadapt**
    * Now takes the filename if the sample name is `-` (stdin). Thanks to @tdido
* **FastQC**
    * Data for the Sequence content plot can now be downloaded from reports as a JSON file.
* **FastQ Screen**
    * Rewritten plotting method for high sample numbers plot (~ > 20 samples)
    * Now shows counts for single-species hits and bins all multi-species hits
    * Allows plot to show proper percentage view for each sample, much easier to interpret.
* **HTSeq**
    * Fix bug where header lines caused module to crash
* **Picard**
    * New `RrbsSummaryMetrics` Submodule!
    * New `WgsMetrics` Submodule!
    * `CollectGcBiasMetrics` module now prints summary statistics to `multiqc_data` if found. Thanks to @ahvigil
* **Preseq**
    * Now trims the x axis to the point that meets 90% of `min(unique molecules)`.
  	Hopefully prevents ridiculous x axes without sacrificing too much useful information.
    * Allows to show estimated depth of coverage instead of less informative molecule counts
  	(see [details](http://multiqc.info/docs/#preseq)).
    * Plots dots with externally calculated real read counts (see [details](http://multiqc.info/docs/#preseq)).
* **Qualimap**
    * RNASeq Transcript Profile now has correct axis units. Thanks to @roryk
    * BamQC module now doesn't crash if reports don't have genome gc distributions
* **RSeQC**
    * Fixed Python3 error in Junction Saturation code
    * Fixed JS error for Junction Saturation that made the single-sample combined plot only show _All Junctions_

#### Core MultiQC updates:
* Change in module structure and import statements (see [details](http://multiqc.info/docs/#v1.0-updates)).
* Module file search has been rewritten (see above changes to configs)
    * Significant improvement in search speed (test dataset runs in approximately half the time)
    * More options for modules to find their logs, eg. filename and contents matching regexes (see the [docs](http://multiqc.info/docs/#step-1-find-log-files))
* Report plot data is now compressed, significantly reducing report filesizes.
* New `--ignore-samples` option to skip samples based on parsed sample name
    * Alternative to filtering by input filename, which doesn't always work
    * Also can use config vars `sample_names_ignore` (glob patterns) and `sample_names_ignore_re` (regex patterns).
* New `--sample-names` command line option to give file with alternative sample names
    * Allows one-click batch renaming in reports
* New `--cl_config` option to supply MultiQC config YAML directly on the command line.
* New config option to change numeric multiplier in General Stats
    * For example, if reports have few reads, can show `Thousands of Reads` instead of `Millions of Reads`
    * Set config options `read_count_multiplier`, `read_count_prefix` and `read_count_desc`
* Config options `decimalPoint_format` and `thousandsSep_format` now apply to tables as well as plots
    * By default, thosands will now be separated with a space and `.` used for decimal places.
* Tables now have a maximum-height by default and scroll within this.
    * Speeds up report rendering in the web browser and makes report less stupidly long with lots of samples
    * Button beneath table toggles full length if you want a zoomed-out view
    * Refactored and removed previous code to make the table header "float"
    * Set `config.collapse_tables` to `False` to disable table maximum-heights
* Bar graphs and heatmaps can now be zoomed in on
    * Interactive plots sometimes hide labels due to lack of space. These can now be zoomed in on to see specific samples in more detail.
* Report plots now load sequentially instead of all at once
    * Prevents the browser from locking up when large reports load
* Report plot and section HTML IDs are now sanitised and checked for duplicates
* New template available (called _sections_) which has faster loading
    * Only shows results from one module at a time
    * Makes big reports load in the browser much more quickly, but requires more clicking
    * Try it out by specifying `-t sections`
* Module sections tidied and refactored
    * New helper function `self.add_section()`
    * Sections hidden in nav if no title (no more need for the hacky `self.intro += `)
    * Content broken into `description`, `help` and `plot`, with automatic formatting
    * Empty module sections are now skipped in reports. No need to check if a plot function returns `None`!
    * Changes should be backwards-compatible
* Report plot data export code refactored
    * Now doesn't export hidden samples (uses HighCharts [export-csv](https://github.com/highcharts/export-csv) plugin)
* Handle error when `git` isn't installed on the system.
* Refactored colouring of table cells
    * Was previously done in the browser using [chroma.js](http://gka.github.io/chroma.js/)
    * Now done at report generation time using the [spectra](https://pypi.python.org/pypi/spectra) package
    * Should helpfully speed up report rendering time in the web browser, especially for large reports
* Docs updates (thanks to @varemo)
* Previously hidden log file `.multiqc.log` renamed to `multiqc.log` in `multiqc_data`
* Added option to load MultiQC config file from a path specified in the environment variable `MULTIQC_CONFIG_PATH`
* New table configuration options
    * `sortRows: False` prevents table rows from being sorted alphabetically
    * `col1_header` allows the default first column header to be changed from "Sample Name"
* Tables no longer show _Configure Columns_ and _Plot_ buttons if they only have a single column
* Custom content updates
    * New `custom_content`/`order` config option to specify order of Custom Content sections
    * Tables now use the header for the first column instead of always having `Sample Name`
    * JSON + YAML tables now remember order of table columns
    * Many minor bugfixes
* Line graphs and scatter graphs axis limits
    * If limits are specified, data exceeding this is no longer saved in report
    * Visually identical, but can make report file sizes considerable smaller in some cases
* Creating multiple plots without a config dict now works (previously just gave grey boxes in report)
* All changes are now tested on a Windows system, using [AppVeyor](https://ci.appveyor.com/project/ewels/multiqc/)
* Fixed rare error where some reports could get empty General Statistics tables when no data present.
* Fixed minor bug where config option `force: true` didn't work. Now you don't have to always specify `-f`!


---

## [MultiQC v0.9](https://github.com/ewels/MultiQC/releases/tag/v0.9) - 2016-12-21
A major new feature is released in v0.9 - support for _custom content_. This means
that MultiQC can now easily include output from custom scripts within reports without
the need for a new module or plugin. For more information, please see the
[MultiQC documentation](http://multiqc.info/docs/#custom-content).

#### New Modules:

* [**HTSeq**](http://www-huber.embl.de/HTSeq/doc/count.html)
    * New module for the `htseq-count` tool, often used in RNA-seq analysis.
* [**Prokka**](http://www.vicbioinformatics.com/software.prokka.shtml)
    * Prokka is a software tool for the rapid annotation of prokaryotic genomes.
* [**Slamdunk**](http://t-neumann.github.io/slamdunk/)
    * Slamdunk is a software tool to analyze SLAMSeq data.
* [**Peddy**](https://github.com/brentp/peddy)
    * Peddy calculates genotype :: pedigree correspondence checks, ancestry checks and sex checks using VCF files.

#### Module updates:

* **Cutadapt**
    * Fixed bug in General Stats table number for old versions of cutadapt (pre v1.7)
    * Added support for _really_ old cutadapt logs (eg. v.1.2)
* **FastQC**
    * New plot showing total overrepresented sequence percentages.
    * New option to parse a file containing a theoretical GC curve to display in the background.
        * Human & Mouse Genome / Transcriptome curves bundled, or make your own using
          [fastqcTheoreticalGC](https://github.com/mikelove/fastqcTheoreticalGC). See the
          [MultiQC docs](http://multiqc.info/docs/#fastqc) for more information.
* **featureCounts**
    * Added parsing checks and catch failures for when non-featureCounts files are picked up by accident
* **GATK**
    * Fixed logger error in VariantEval module.
* **Picard**
    * Fixed missing sample overwriting bug in `RnaSeqMetrics`
    * New feature to customise coverage shown from `HsMetrics` in General Statistics table
    see the [docs](http://multiqc.info/docs/#picard) for info).
    * Fixed compatibility problem with output from `CollectMultipleMetrics` for `CollectAlignmentSummaryMetrics`
* **Preseq**
    * Module now recognises output from `c_curve` mode.
* **RSeQC**
    * Made the gene body coverage plot show the percentage view by default
    * Made gene body coverage properly handle sample names
* **Samtools**
    * New module to show duplicate stats from `rmdup` logs
    * Fixed a couple of niggles in the idxstats plot
* **SnpEff**
    * Fixed swapped axis labels in the Variant Quality plot
* **STAR**
    * Fixed crash when there are 0 unmapped reads.
    * Sample name now taken from the directory name if no file prefix found.
* **Qualimap BamQC**
    * Add a line for pre-calculated reference genome GC content
    * Plot cumulative coverage for values above 50x, align with the coverage histogram.
    * New ability to customise coverage thresholds shown in General Statistics table
    (see the [docs](http://multiqc.info/docs/#qualimap) for info).

#### Core MultiQC updates:
* Support for _custom content_ (see top of release notes).
* New ninja report tool: make scatter plots of any two table columns!
* Plot data now saved in `multiqc_data` when 'flat' image plots are created
    * Allows you easily re-plot the data (eg. in Excel) for further downstream investigation
* Added _'Apply'_ button to Highlight / Rename / Hide.
    * These tools can become slow with large reports. This means that you can enter several
    things without having to wait for the report to replot each change.
* Report heatmaps can now be sorted by highlight
* New config options `decimalPoint_format` and `thousandsSep_format`
    * Allows you to change the default `1 234.56` number formatting for plots.
* New config option `top_modules` allows you to specify modules that should come at the top of the report
* Fixed bar plot bug where missing categories could shift data between samples
* Report title now printed in the side navigation
* Missing plot IDs added for easier plot exporting
* Stopped giving warnings about skipping directories (now a debug message)
* Added warnings in report about missing functionality for flat plots (exporting and toolbox)
* Export button has contextual text for images / data
* Fixed a bug where user config files were loaded twice
* Fixed bug where module order was random if `--module` or `--exclude` was used.
* Refactored code so that the order of modules can be changed in the user config
* Beefed up code + docs in scatter plots back end and multiple bar plots.
* Fixed a few back end nasties for Tables
    * Shared-key columns are no longer forced to share colour schemes
    * Fixed bug in lambda modified values when format string breaks
    * Supplying just data with no header information now works as advertised
* Improvements to back end code for bar plots
    * New `tt_decimals` and `tt_suffix` options for bar plots
    * Bar plots now support `yCeiling`, `yFloor` and `yMinRange`, as with line plots.
    * New option `hide_zero_cats:False` to force legends to be shown even when all data is 0
* General Stats _Showing x of y_ columns count is fixed on page load.
* Big code whitespace cleanup

---

## [MultiQC v0.8](https://github.com/ewels/MultiQC/releases/tag/v0.8) - 2016-09-26

#### New Modules:

* [**GATK**](https://software.broadinstitute.org/gatk/)
    * Added support for VariantEval reports, only parsing a little of the information
    in there so far, but it's a start.
    * Module originally written by @robinandeer at the [OBF Codefest](https://www.open-bio.org/wiki/Codefest_2016),
    finished off by @ewels
* [**Bcftools**](https://samtools.github.io/bcftools/)
* [**QUAST**](http://quast.bioinf.spbau.ru/)
    * QUAST is a tool for assessing de novo assemblies against reference genomes.

#### Module updates:

* **Bismark** now supports reports from `bam2nuc`, giving Cytosine coverage in General Stats.
* **Bowtie1**
    * Updated to try to find bowtie command before log, handle multiple logs in one file. Same as bowtie2.
* **FastQC**
    * Sample pass/warn/fail lists now display properly even with large numbers of samples
    * Sequence content heatmap display is better with many samples
* **Kallisto**
    * Now supports logs from SE data.
* **Picard**
    * `BaseDistributionByCycle` - new submodule! Written by @mlusignan
    * `RnaSeqMetrics` - new submodule! This one by @ewels ;)
    * `AlignmentSummaryMetrics` - another new submodule!
    * Fixed truncated files crash bug for Python 3 _(#306)_
* **Qualimap RNASeqQC**
    * Fixed parsing bug affecting counts in _Genomic Origin_ plot.
    * Module now works with European style thousand separators (`1.234,56` instead of `1,234.56`)
* **RSeQC**
    * `infer_experiment` - new submodule! Written by @Hammarn
* **Samtools**
    * `stats` submodule now has separate bar graph showing alignment scores
    * `flagstat` - new submodule! Written by @HLWiencko
    * `idxstats` - new submodule! This one by @ewels again

#### Core MultiQC updates:
* New `--export`/`-p` option to generate static images plot in `multiqc_plots` (`.png`, `.svg` and `.pdf`)
    * Configurable with `export_plots`, `plots_dir_name` and `export_plot_formats` config options
    * `--flat` option no longer saves plots in `multiqc_data/multiqc_plots`
* New `--comment`/`-b` flag to add a comment to the top of reports.
* New `--dirs-depth`/`-dd` flag to specify how many directories to prepend with `--dirs`/`-d`
    * Specifying a postive number will take that many directories from the end of the path
    * A negative number will take directories from the start of the path.
* Directory paths now appended before cleaning, so `fn_clean_exts` will now affect these names.
* New `custom_logo` attributes to add your own logo to reports.
* New `report_header_info` config option to add arbitrary information to the top of reports.
* New `--pdf` option to create a PDF report
    * Depends on [Pandoc](http://pandoc.org) being installed and is in a beta-stage currently.
    * Note that specifying this will make MultiQC use the `simple` template, giving a HTML report with
    much reduced functionality.
* New `fn_clean_sample_names` config option to turn off sample name cleaning
    * This will print the full filename for samples. Less pretty reports and rows
    on the General Statistics table won't line up, but can prevent overwriting.
* Table header defaults can now be set easily
* General Statistics table now hidden if empty.
* Some new defaults in the sample name cleaning
* Updated the `simple` template.
    * Now has no toolbox or nav, no JavaScript and is better suited for printing / PDFs.
    * New `config.simple_output` config flag so code knows when we're trying to avoid JS.
* Fixed some bugs with config settings (eg. template) being overwritten.
* NFS log file deletion bug fixed by @brainstorm (#265)
* Fixed bug in `--ignore` behaviour with directory names.
* Fixed nasty bug in beeswarm dot plots where sample names were mixed up (#278)
* Beeswarm header text is now more informative (sample count with more info on a tooltip)
* Beeswarm plots now work when reports have > 1000 samples
* Fixed some buggy behaviour in saving / loading report highlighting + renaming configs (#354)

Many thanks to those at the [OpenBio Codefest 2016](https://www.open-bio.org/wiki/Codefest_2016)
who worked on MultiQC projects.

---

## [MultiQC v0.7](https://github.com/ewels/MultiQC/releases/tag/v0.7) - 2016-07-04
#### Module updates:
* [**Kallisto**](https://pachterlab.github.io/kallisto/) - new module!
* **Picard**
    * Code refactored to make maintenance and additions easier.
    * Big update to `HsMetrics` parsing - more results shown in report, new plots (by @lpantano)
    * Updated `InsertSizeMetrics` to understand logs generated by `CollectMultipleMetrics` (#215)
    * Newlines in picard output. Fixed by @dakl
* **Samtools**
    * Code refactored
    * Rewrote the `samtools stats` code to display more stats in report with a beeswarm plot.
* **Qualimap**
    * Rewritten to use latest methods and fix bugs.
    * Added _Percentage Aligned_ column to general stats for `BamQC` module.
    * Extra table thresholds added by @avilella (hidden by default)
* **General Statistics**
    * Some tweaks to the display defaults (FastQC, Bismark, Qualimap, SnpEff)
    * Now possible to skip the General Statistics section of the report with `--exclude general_stats`
* **Cutadapt** module updated to recognise logs from old versions of cutadapt (<= v1.6)
* **Trimmomatic**
    * Now handles `,` decimal places in percentage values.
    * Can cope with line breaks in log files (see issue #212)
* **FastQC** refactored
    * Now skips zip files if the sample name has already been found. Speeds up MultiQC execution.
    * Code cleaned up. Parsing and data-structures standardised.
    * New popovers on Pass / Warn / Fail status bars showing sample names. Fast highlighting and hiding.
    * New column in General Stats (hidden by default) showing percentage of FastQC modules that failed.
* **SnpEff**
    * Search pattern now more generic, should match reports from others.
    * _Counts by Effect_ plot removed (had hundreds of categories, was fairly unusable).
    * `KeyError` bug fixed.
* **Samblaster** now gets sample name from `ID` instead of `SM` (@dakl)
* **Bowtie 2**
    * Now parses overall alignment rate as intended.
    * Now depends on even less log contents to work with more inputs.
* **MethylQA** now handles variable spacing in logs
* **featureCounts** now splits columns on tabs instead of whitespace, can handle filenames with spaces

#### Core MultiQC updates:
* **Galaxy**: MultiQC now available in Galax! Work by @devengineson / @yvanlebras / @cmonjeau
    * See it in the [Galaxy Toolshed](https://toolshed.g2.bx.psu.edu/view/engineson/multiqc/)
* **Heatmap**: New plot type!
* **Scatter Plot**: New plot type!
* **Download raw data** behind plots in reports! Available in the Export toolbox.
    * Choose from tab-separated, comma-separated and the complete JSON.
* **Table columns can be hidden** on page load (shown through _Configure Columns_)
    * Defaults are configurable using the `table_columns_visible` config option.
* **Beeswarm plot**: Added missing rename / highlight / hiding functionality.
* New `-l` / `--file-list` option: specify a file containing a **list of files** to search.
* **Updated HighCharts** to v4.2.5. Added option to export to JPEG.
* Can now **cancel execution** with a single `ctrl+c` rather than having to button mash
* More granular control of **skipping files** during scan (filename, dirname, path matching)
    * Fixed `--exclude` so that it works with directories as well as files
* **New _Clear_ button** in toolbox to bulk remove highlighting / renaming / hiding filters.
* Improved documentation about behaviour for large sample numbers.
* Handle YAML parsing errors for the config file more gracefully
* Removed empty columns from tables again
* Fixed bug in changing module search patterns, reported by @lweasel
* Added timeout parameter to version check to prevent hang on systems with long defaults
* Fixed table display bug in Firefox
* Fixed bug related to order in which config files are loaded
* Fixed bug that broke the _"Show only"_ toolbox feature with multiple names.
* Numerous other small bugs.


---

## [MultiQC v0.6](https://github.com/ewels/MultiQC/releases/tag/v0.6) - 2016-04-29
#### Module updates:
* New [Salmon](http://combine-lab.github.io/salmon/) module.
* New [Trimmomatic](http://www.usadellab.org/cms/?page=trimmomatic) module.
* New [Bamtools stats](https://github.com/pezmaster31/bamtools) module.
* New beeswarm plot type. General Stats table replaced with this when many samples in report.
* New RSeQC module: Actually a suite of 8 new modules supporting various outputs from RSeQC
* Rewrote bowtie2 module: Now better at parsing logs and tries to scrape input from wrapper logs.
* Made cutadapt show counts by default instead of obs/exp
* Added percentage view to Picard insert size plot

#### Core MultiQC updates:
* Dynamic plots now update their labels properly when changing datasets and to percentages
* Config files now loaded from working directory if present
* Started new docs describing how each module works
* Refactored featureCounts module. Now handles summaries describing multiple samples.
* Stopped using so many hidden files. `.multiqc.log` now called `multiqc.log`
* New `-c`/`--config` command line option to specify a MultiQC configuration file
* Can now load run-specific config files called `multiqc_config.yaml` in working directory
* Large code refactoring - moved plotting code out of `BaseModule` and into new `multiqc.plots` submodules
* Generalised code used to generate the General Stats table so that it can be used by modules
* Removed interactive report tour, replaced with a link to a youtube tutorial
* Made it possible to permanently hide the blue welcome message for all future reports
* New option to smooth data for line plots. Avoids mega-huge plots. Applied to SnpEff, RSeQC, Picard.

Bugfixes:
* Qualimap handles infinity symbol (thanks @chapmanb )
* Made SnpEff less fussy about required fields for making plots
* UTF-8 file paths handled properly in Py2.7+
* Extending two config variables wasn't working. Now fixed.
* Dragging the height bar of plots now works again.
* Plots now properly change y axis limits and labels when changing datasets
* Flat plots now have correct path in `default_dev` template

---

## [MultiQC v0.5](https://github.com/ewels/MultiQC/releases/tag/v0.5) - 2016-03-29
#### Module updates:
* New [Skewer](https://github.com/relipmoc/skewer) module, written by @dakl
* New [Samblaster](https://github.com/GregoryFaust/samblaster) module, written by @dakl
* New [Samtools stats](http://www.htslib.org/) module, written by @lpantano
* New [HiCUP](http://www.bioinformatics.babraham.ac.uk/projects/hicup/) module
* New [SnpEff](http://snpeff.sourceforge.net/) module
* New [methylQA](http://methylqa.sourceforge.net/) module

#### Core MultiQC updates:
* New "Flat" image plots, rendered at run time with MatPlotLib
    * By default, will use image plots if > 50 samples (set in config as `plots_flat_numseries`)
    * Means that _very_ large numbers of samples can be viewed in reports. _eg._ single cell data.
    * Templates can now specify their own plotting functions
    * Use `--flat` and `--interactive` to override this behaviour
* MultiQC added to `bioconda` (with help from @dakl)
* New plugin hook: `config_loaded`
* Plugins can now add new command line options (thanks to @robinandeer)
* Changed default data directory name from `multiqc_report_data` to `multiqc_data`
* Removed support for depreciated MultiQC_OSXApp
* Updated logging so that a verbose `multiqc_data/.multiqc.log` file is always written
* Now logs more stuff in verbose mode - command used, user configs and so on.
* Added a call to multiqc.info to check for new versions. Disable with config `no_version_check`
* Removed general stats manual row sorting.
* Made filename matching use glob unix style filename match patterns
* Everything (including the data directory) is now created in a temporary directory and moved when MultiQC is complete.
* A handful of performance updates for large analysis directories

---

## [MultiQC v0.4](https://github.com/ewels/MultiQC/releases/tag/v0.4) - 2016-02-16
* New `multiqc_sources.txt` which identifies the paths used to collect all report data for each sample
* Export parsed data as tab-delimited text, `JSON` or `YAML` using the new `-k`/`--data-format` command line option
* Updated HighCharts from `v4.2.2` to `v4.2.3`, fixes tooltip hover bug.
* Nicer export button. Now tied to the export toolbox, hopefully more intuitive.
* FastQC: Per base sequence content heatmap can now be clicked to show line graph for single sample
* FastQC: No longer show adapter contamination datasets with <= 0.1% contamination.
* Picard: Added support for `CollectOxoGMetrics` reports.
* Changed command line option `--name` to `--filename`
* `--name` also used for filename if `--filename` not specified.
* Hide samples toolbox now has switch to _show only_ matching samples
* New regex help box with examples added to report
* New button to copy general stats table to the clipboard
* General Stats table 'floating' header now sorts properly when scrolling
* Bugfix: MultiQC default_dev template now copies module assets properly
* Bufgix: General Stats table floating header now resizes properly when page width changes

---

## [MultiQC v0.3.2](https://github.com/ewels/MultiQC/releases/tag/v0.3.2) - 2016-02-08
* All modules now load their log file search parameters from a config
  file, allowing you to overwrite them using your user config file
    * This is useful if your analysis pipeline renames program outputs
* New Picard (sub)modules - Insert Size, GC Bias & HsMetrics
* New Qualimap (sub)module - RNA-Seq QC
* Made Picard MarkDups show percent by default instead of counts
* Added M-Bias plot to Bismark
* New option to stream report HTML to `stdout`
* Files can now be specified as well as directories
* New options to specify whether the parsed data directory should be created
    * command line flags: `--data` / `--no-data`
    * config option name: `make_data_dir`
* Fixed bug with incorrect path to installation dir config YAML file
* New toolbox drawer for bulk-exporting graph images
* Report side navigation can now be hidden to maximise horizontal space
* Mobile styling improved for narrow screen
* More vibrant colours in the general stats table
* General stats table numbers now left aligned
* Settings now saved and loaded to named localstorage locations
    * Simplified interface - no longer global / single report saving
    * Removed static file config. Solves JS error, no-one was doing this
    since we have standalone reports anyway.
* Added support for Python 3.5
* Fixed bug with module specific CSS / JS includes in some templates
* Made the 'ignore files' config use unix style file pattern matching
* Fixed some bugs in the FastQ Screen module
* Fixed some bugs in the FastQC module
* Fixed occasional general stats table bug
* Table sorting on sample names now works after renaming
* Bismark module restructure
    * Each report type now handled independently (alignment / dedup / meth extraction)
    * M-Bias plot now shows R1 and R2
* FastQC GC content plot now has option for counts or percentages
    * Allows comparison between samples with very different read counts
* Bugfix for reports javascript
    * Caused by updated to remotely loaded HighCharts export script
    * Export script now bundled with multiqc, so does not depend on internet connection
    * Other JS errors fixed in this work
* Bugfix for older FastQC reports - handle old style sequence dup data
* Bugfix for varying Tophat alignment report formats
* Bugfix for Qualimap RNA Seq reports with paired end data


---

## [MultiQC v0.3.1](https://github.com/ewels/MultiQC/releases/tag/v0.3.1) - 2015-11-04
* Hotfix patch to fix broken FastQC module (wasn't finding `.zip` files properly)
* General Stats table colours now flat. Should improve browser speed.
* Empty rows now hidden if appear due to column removal in general stats
* FastQC Kmer plot removed until we have something better to show.

---

## [MultiQC v0.3](https://github.com/ewels/MultiQC/releases/tag/v0.3) - 2015-11-04
* Lots of lovely new documentation!
* Child templates - easily customise specific parts of the default report template
* Plugin hooks - allow other tools to execute custom code during MultiQC execution
* New Preseq module
* New design for general statistics table (snazzy new background bars)
* Further development of toolbox
    * New button to clear all filters
    * Warnings when samples are hidden, plus empty plots and table cols are hidden
    * Active toolbar tab buttons are highlighted
* Lots of refactoring by @moonso to please the Pythonic gods
    * Switched to click instead of argparse to handle command line arguments
    * Code generally conforms to best practices better now.
* Now able to supply multiple directories to search for reports
* Logging output improved (now controlled by `-q` and `-v` for quiet and verbose)
* More HTML output dealt with by the base module, less left to the modules
    * Module introduction text
    * General statistics table now much easier to add to (new helper functions)
* Images, CSS and Javascript now included in HTML, meaning that there is a single
  report file to make sharing easier
* More accessible scrolling in the report - styled scrollbars and 'to top' button.
* Modules and templates now use setuptools entry points, facilitating plugins
  by other packages. Allows niche extensions whilst keeping the core codebase clean.
* The general stats table now has a sticky header row when scrolling, thanks to
  some new javascript wizardry...
* General stats columns can have a _shared key_ which allows common colour schemes
  and data ranges. For instance, all columns describing a read count will now share
  their scale across modules.
* General stats columns can be hidden and reordered with a new modal window.
* Plotting code refactored, reports with many samples (>50 by default) don't
  automatically render to avoid freezing the browser.
* Plots with highlighted and renamed samples now honour this when exporting to
  different file types.

---

## [MultiQC v0.2](https://github.com/ewels/MultiQC/releases/tag/v0.2) - 2015-09-18
* Code restructuring for nearly all modules. Common base module
  functions now handle many more functions (plots, config, file import)
    * See the [contributing notes](https://github.com/ewels/MultiQC/blob/master/CONTRIBUTING.md)
    for instructions on how to use these new helpers to make your own module
* New report toolbox - sample highlighting, renaming, hiding
    * Config is autosaved by default, can also export to a file for sharing
    * Interactive tour to help users find their way around
* New Tophat, Bowtie 2 and QualiMap modules
    * Thanks to @guillermo-carrasco for the QualiMap module
* Bowtie module now works
* New command line parameter `-d` prefixes sample names with the directory that
  they were found in. Allows duplicate filenames without being overwritten.
* Introduction walkthrough helps show what can be done in the report
* Now compatible with both Python 2 and Python 3
* Software version number now printed on command line properly, and in reports.
* Bugfix: FastQC doesn't break when only one report found
* Bugfix: FastQC seq content heatmap highlighting
* Many, many small bugfixes

---

## [MultiQC v0.1](https://github.com/ewels/MultiQC/releases/tag/v0.1) - 2015-09-01
* The first public release of MultiQC, after a month of development. Basic
structure in place and modules for FastQC, FastQ Screen, Cutadapt, Bismark,
STAR, Bowtie, Subread featureCounts and Picard MarkDuplicates. Approaching
stability, though still under fairly heavy development.<|MERGE_RESOLUTION|>--- conflicted
+++ resolved
@@ -5,16 +5,12 @@
 #### New MultiQC Features
 
 #### New Modules
-<<<<<<< HEAD
-
 * [**ccs**](https://github.com/PacificBiosciences/ccs)
   * Generate highly accurate single-molecule consensus reads
 * [**Lima**](https://github.com/PacificBiosciences/barcoding)
   * The PacBio Barcode Demultiplexer
-=======
 * [**WhatsHap**](https://whatshap.readthedocs.io)
   * WhatsHap is a software for phasing genomic variants using DNA sequencing reads
->>>>>>> 194b1546
 * [**HOPS**](https://www.github.com/rhubler/HOPS)
   * Post-alignment ancient DNA analysis tool for MALT
 
